# Licensed to the Apache Software Foundation (ASF) under one
# or more contributor license agreements.  See the NOTICE file
# distributed with this work for additional information
# regarding copyright ownership.  The ASF licenses this file
# to you under the Apache License, Version 2.0 (the
# "License"); you may not use this file except in compliance
# with the License.  You may obtain a copy of the License at
#
#   http://www.apache.org/licenses/LICENSE-2.0
#
# Unless required by applicable law or agreed to in writing,
# software distributed under the License is distributed on an
# "AS IS" BASIS, WITHOUT WARRANTIES OR CONDITIONS OF ANY
# KIND, either express or implied.  See the License for the
# specific language governing permissions and limitations
# under the License.
"""Util to invoke emscripten compilers in the system."""
# pylint: disable=invalid-name
import subprocess
from tvm._ffi.base import py_str
from tvm._ffi.libinfo import find_lib_path


def create_tvmjs_wasm(output, objects, options=None, cc="emcc"):
    """Create wasm that is supposed to run with the tvmjs.

    Parameters
    ----------
    output : str
        The target shared library.

    objects : list
        List of object files.

    options : str
        The additional options.

    cc : str, optional
        The compile string.
    """
    cmd = [cc]
    cmd += ["-O3"]
    cmd += ["-std=c++17"]
    cmd += ["--no-entry"]
    cmd += ["-s", "WASM_BIGINT=1"]
    cmd += ["-s", "ERROR_ON_UNDEFINED_SYMBOLS=0"]
    cmd += ["-s", "STANDALONE_WASM=1"]
    cmd += ["-s", "ALLOW_MEMORY_GROWTH=1"]
<<<<<<< HEAD
    cmd += ["-s", "TOTAL_MEMORY=36MB"]
=======
    cmd += ["-s", "TOTAL_MEMORY=40MB"]
>>>>>>> 481ff869

    objects = [objects] if isinstance(objects, str) else objects

    with_runtime = False
    for obj in objects:
        if obj.find("wasm_runtime.bc") != -1:
            with_runtime = True

    libs = []
    if not with_runtime:
        libs += [find_lib_path("wasm_runtime.bc")[0]]

    libs += [find_lib_path("tvmjs_support.bc")[0]]
    libs += [find_lib_path("webgpu_runtime.bc")[0]]

    cmd += ["-o", output]

    # let libraries go before normal object
    cmd += libs + objects

    if options:
        cmd += options

    proc = subprocess.Popen(cmd, stdout=subprocess.PIPE, stderr=subprocess.STDOUT)
    (out, _) = proc.communicate()

    if proc.returncode != 0:
        msg = "Compilation error:\n"
        msg += py_str(out)
        raise RuntimeError(msg)


create_tvmjs_wasm.object_format = "bc"<|MERGE_RESOLUTION|>--- conflicted
+++ resolved
@@ -46,11 +46,7 @@
     cmd += ["-s", "ERROR_ON_UNDEFINED_SYMBOLS=0"]
     cmd += ["-s", "STANDALONE_WASM=1"]
     cmd += ["-s", "ALLOW_MEMORY_GROWTH=1"]
-<<<<<<< HEAD
-    cmd += ["-s", "TOTAL_MEMORY=36MB"]
-=======
     cmd += ["-s", "TOTAL_MEMORY=40MB"]
->>>>>>> 481ff869
 
     objects = [objects] if isinstance(objects, str) else objects
 

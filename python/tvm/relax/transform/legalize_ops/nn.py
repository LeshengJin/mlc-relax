--- conflicted
+++ resolved
@@ -148,11 +148,7 @@
         primfunc_name_hint="conv1d_transpose",
     )
 
-<<<<<<< HEAD
-    
-=======
-
->>>>>>> 6b076490
+
 @register_legalize("relax.nn.conv2d_transpose")
 def _nn_conv2d_transpose(bb: BlockBuilder, call: Call) -> Expr:
     if call.attrs.out_layout != call.attrs.data_layout:

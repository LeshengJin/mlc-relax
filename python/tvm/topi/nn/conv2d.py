# Licensed to the Apache Software Foundation (ASF) under one
# or more contributor license agreements.  See the NOTICE file
# distributed with this work for additional information
# regarding copyright ownership.  The ASF licenses this file
# to you under the Apache License, Version 2.0 (the
# "License"); you may not use this file except in compliance
# with the License.  You may obtain a copy of the License at
#
#   http://www.apache.org/licenses/LICENSE-2.0
#
# Unless required by applicable law or agreed to in writing,
# software distributed under the License is distributed on an
# "AS IS" BASIS, WITHOUT WARRANTIES OR CONDITIONS OF ANY
# KIND, either express or implied.  See the License for the
# specific language governing permissions and limitations
# under the License.
# pylint: disable=invalid-name, unused-variable, too-many-locals
# pylint: disable=unused-argument, redefined-builtin
"""Conv2D operators"""
from __future__ import absolute_import as _abs

import re
from collections import namedtuple
from typing import Optional, Sequence, Union

import numpy as np
import tvm
from tvm import auto_scheduler, te

from ..utils import get_const_int, get_const_tuple, simplify, tag
from .pad import pad
from .utils import get_pad_tuple, get_pad_tuple_generic
from .winograd_util import winograd_transform_matrices

# workload description of conv2d
Workload = namedtuple(
    "Workload",
    [
        "in_dtype",
        "out_dtype",
        "height",
        "width",
        "in_filter",
        "groups",
        "out_filter",
        "kernel_h",
        "kernel_w",
        "padt",
        "padl",
        "padb",
        "padr",
        "dilation_h",
        "dilation_w",
        "stride_h",
        "stride_w",
    ],
)


def conv2d(
    input, filter, strides, padding, dilation, data_layout="NCHW", kernel_layout="", out_dtype=None
):
    """Conv2D operator.

    Parameters
    ----------
    input : tvm.te.Tensor
        4-D with shape [batch, in_channel, in_height, in_width] in data_layout

    filter : tvm.te.Tensor
        4-D with shape [num_filter, in_channel, filter_height, filter_width] in kernel_layout

    strides : int or a list/tuple of two ints
        stride size, or [stride_height, stride_width]

    padding : int or a list/tuple of 2 or 4 ints
        padding size, or
        [pad_height, pad_width] for 2 ints, or
        [pad_top, pad_left, pad_bottom, pad_right] for 4 ints

    dilation: int or a list/tuple of two ints
        dilation size, or [dilation_height, dilation_width]

    data_layout : str
        layout of data

    kernel_layout : Optional[str]
        layout of kernel. If unspecified, use default layout inferred from data_layout. "OIHW" if
        data_layout == "NCHW", "HWIO" if data_layout == "NHWC".

    Returns
    -------
    output : tvm.te.Tensor
        4-D with shape [batch, out_channel, out_height, out_width]
    """
    # search platform specific declaration first
    # default declaration
    return conv(input, filter, strides, padding, dilation, 1, data_layout, kernel_layout, out_dtype)


@tvm.target.generic_func
def conv2d_legalize(attrs, inputs, types):
    """Legalizes Conv2D op.

    Parameters
    ----------
    attrs : tvm.ir.Attrs
        Attributes of current convolution
    inputs : list of tvm.relay.Expr
        The args of the Relay expr to be legalized
    types : list of types
        List of input and output types

    Returns
    -------
    result : tvm.relay.Expr
        The legalized expr
    """
    # not to change by default
    return None


@tvm.target.generic_func
def conv2d_alter_layout(attrs, inputs, tinfos, out_type):
    """Change Conv2D layout.

    Parameters
    ----------
    attrs : tvm.ir.Attrs
        Attributes of current convolution
    inputs : tvm.relay.Expr
        Grouped input symbols
    tinfos : list
        Input shape and dtype
    out_type: type
        The output type

    Note
    ----
    Unlike other TOPI functions, this function operates on both graph level and operator level.
    """
    # not to change by default
    return None


@tvm.target.generic_func
def conv2d_infer_layout(workload, cfg):
    """Infer input/output shapes and layouts from a workload and cfg.

    Parameters
    ----------
    workload : tuple
        conv2d workload

    cfg : tuple
        tvm.autotvm config

    Returns
    -------
    Output : [tuple of tuple and str, tuple of tuple and str]
        Input shapes and layouts, and output shapes and layouts
    """
    raise ValueError("missing register for topi.nn.conv2d_infer_layout")


def _get_workload(data, kernel, stride, padding, dilation, out_dtype, data_layout="NCHW"):
    """Get the workload structure."""
    if data_layout == "NCHW":
        _, CI, IH, IW = get_const_tuple(data.shape)
    elif data_layout == "NHWC":
        _, IH, IW, CI = get_const_tuple(data.shape)
    elif data_layout == "HWCN":
        IH, IW, CI, _ = get_const_tuple(data.shape)
    else:
        raise ValueError(f"not support this layout {data_layout} yet")

    if data_layout == "NCHW":
        CO, CIG, KH, KW = get_const_tuple(kernel.shape)
    else:
        KH, KW, CIG, CO = get_const_tuple(kernel.shape)

    dilation_h, dilation_w = (
        dilation if isinstance(dilation, (tuple, list)) else (dilation, dilation)
    )
    pt, pl, pb, pr = get_pad_tuple(
        padding,
        (get_const_int((KH - 1) * dilation_h + 1), get_const_int((KW - 1) * dilation_w + 1)),
    )
    GRPS = CI // CIG
    if isinstance(stride, (tuple, list)):
        HSTR, WSTR = stride
    else:
        HSTR, WSTR = stride, stride
    assert (data.dtype == kernel.dtype) or (
        data.dtype == "uint8" and kernel.dtype == "int8"
    ), f"Do not support inputs with different data types now. {data.dtype} vs. {kernel.dtype}"
    return Workload(
        data.dtype,
        out_dtype,
        IH,
        IW,
        CI,
        GRPS,
        CO,
        KH,
        KW,
        pt,
        pl,
        pb,
        pr,
        dilation_h,
        dilation_w,
        HSTR,
        WSTR,
    )


def conv2d_nchw(Input, Filter, stride, padding, dilation, out_dtype=None):
    """Convolution operator in NCHW layout.

    Parameters
    ----------
    Input : tvm.te.Tensor
        4-D with shape [batch, in_channel, in_height, in_width]

    Filter : tvm.te.Tensor
        4-D with shape [num_filter, in_channel, filter_height, filter_width]

    stride : int or a list/tuple of two ints
        Stride size, or [stride_height, stride_width]

    padding : int or a list/tuple of 2 or 4 ints
        padding size, or
        [pad_height, pad_width] for 2 ints, or
        [pad_top, pad_left, pad_bottom, pad_right] for 4 ints

    dilation: int or a list/tuple of two ints
        dilation size, or [dilation_height, dilation_width]

    Returns
    -------
    Output : tvm.te.Tensor
        4-D with shape [batch, out_channel, out_height, out_width]
    """
    return conv(Input, Filter, stride, padding, dilation, 1, "NCHW", "OIHW", out_dtype=out_dtype)


def conv2d_hwcn(Input, Filter, stride, padding, dilation, out_dtype=None):
    """Convolution operator in HWCN layout.

    Parameters
    ----------
    Input : tvm.te.Tensor
        4-D with shape [in_height, in_width, in_channel, batch]

    Filter : tvm.te.Tensor
        4-D with shape [filter_height, filter_width, in_channel, num_filter]

    stride : int or a list/tuple of two ints
        Stride size, or [stride_height, stride_width]

    padding : int or a list/tuple of 2 or 4 ints
        padding size, or
        [pad_height, pad_width] for 2 ints, or
        [pad_top, pad_left, pad_bottom, pad_right] for 4 ints

    dilation: int or a list/tuple of two ints
        dilation size, or [dilation_height, dilation_width]

    Returns
    -------
    output : tvm.te.Tensor
        4-D with shape [out_height, out_width, out_channel, batch]
    """
    return conv(Input, Filter, stride, padding, dilation, 1, "HWCN", "HWIO", out_dtype=out_dtype)


def conv2d_nhwc(
    Input,
    Filter,
    stride,
    padding,
    dilation,
    out_dtype="float32",
    auto_scheduler_rewritten_layout="",
    meta_schedule_original_shape=None,
):
    """Convolution operator in NHWC layout.

    Parameters
    ----------
    Input : tvm.te.Tensor
        4-D with shape [batch, in_height, in_width, in_channel]

    Filter : tvm.te.Tensor
        4-D with shape [filter_height, filter_width, in_channel, num_filter]

    stride : int or a list/tuple of two ints
        Stride size, or [stride_height, stride_width]

    padding : int or a list/tuple of 2 or 4 ints
        padding size, or
        [pad_height, pad_width] for 2 ints, or
        [pad_top, pad_left, pad_bottom, pad_right] for 4 ints

    dilation: int or a list/tuple of two ints
        dilation size, or [dilation_height, dilation_width]

    out_dtype: str = "float32",
        The type of output tensor

    auto_scheduler_rewritten_layout: str = ""
        The layout after auto-scheduler's layout rewrite pass.

    meta_schedule_original_shape: Optional[List[PrimExpr]] = None
        The original shape of the input tensor.

    Returns
    -------
    output : tvm.te.Tensor
        4-D with shape [batch, out_height, out_width, out_channel]
    """
    return conv(
        Input,
        Filter,
        stride,
        padding,
        dilation,
        1,
        "NHWC",
        "HWIO",
        out_dtype,
        auto_scheduler_rewritten_layout,
        meta_schedule_original_shape,
        auto_scheduler_should_rewrite_layout=True,
    )


def conv2d_NCHWc(data, kernel, stride, padding, dilation, layout, out_layout, out_dtype="float32"):
    """Conv2D operator for nChw[x]c layout.

    Parameters
    ----------
    data : tvm.te.Tensor
        5-D with shape [batch, in_channel_chunk, in_height, in_width, in_channel_block]

    kernel : tvm.te.Tensor
        6-D with shape
        [num_filter_chunk, in_channel_chunk, filter_height, filter_width,
        in_channel_block, num_filter_block]

    stride : int or a list/tuple of two ints
        stride size, or [stride_height, stride_width]

    padding : int or a list/tuple of 2 or 4 ints
        padding size, or
        [pad_height, pad_width] for 2 ints, or
        [pad_top, pad_left, pad_bottom, pad_right] for 4 ints

    dilation: int or a list/tuple of two ints
        dilation size, or [dilation_height, dilation_width]

    layout : str
        Input data layout

    out_layout : str
        Output data layout

    out_dtype : str
        output data type

    Returns
    -------
    output : tvm.te.Tensor
        5-D with shape [batch, out_channel_chunk, out_height, out_width, out_channel_block]
    """

    # layout and out_layout are not used here,
    # we keep them for debug convenience when dumping autotvm workload
    HSTR, WSTR = stride if isinstance(stride, (tuple, list)) else (stride, stride)
    dilation_h, dilation_w = (
        dilation if isinstance(dilation, (tuple, list)) else (dilation, dilation)
    )

    n, ic_chunk, ih, iw, ic_bn = get_const_tuple(data.shape)
    in_channel = ic_chunk * ic_bn
    target = tvm.target.Target.current(allow_none=False)
    oc_chunk, ic_chunk_group, kernel_height, kernel_width, kernel_ic_bn, oc_bn = get_const_tuple(
        kernel.shape
    )
    num_filter = oc_chunk * oc_bn
    groups = in_channel // (ic_chunk_group * kernel_ic_bn)

    dilated_kernel_h = (kernel_height - 1) * dilation_h + 1
    dilated_kernel_w = (kernel_width - 1) * dilation_w + 1

    pad_top, pad_left, pad_down, pad_right = get_pad_tuple(
        padding, (dilated_kernel_h, dilated_kernel_w)
    )
    HPAD = pad_top + pad_down
    WPAD = pad_left + pad_right

    # output shape
    out_height = (ih + HPAD - dilated_kernel_h) // HSTR + 1
    out_width = (iw + WPAD - dilated_kernel_w) // WSTR + 1
    oshape = (n, oc_chunk, out_height, out_width, oc_bn)
    pad_before = (0, 0, pad_top, pad_left, 0)
    pad_after = (0, 0, pad_down, pad_right, 0)

    # DOPAD
    DOPAD = HPAD != 0 or WPAD != 0
    if DOPAD:
        data_pad = pad(data, pad_before, pad_after, name="data_pad")
    else:
        data_pad = data

    kh = te.reduce_axis((0, kernel_height), name="kh")
    kw = te.reduce_axis((0, kernel_width), name="kw")

    idxdiv = tvm.tir.indexdiv
    idxmod = tvm.tir.indexmod

    if groups == 1:
        ic = te.reduce_axis((0, in_channel), name="ic")
        return te.compute(
            oshape,
            lambda n, oc_chunk, oh, ow, oc_block: te.sum(
                data_pad[
                    n,
                    idxdiv(ic, ic_bn),
                    oh * HSTR + kh * dilation_h,
                    ow * WSTR + kw * dilation_w,
                    idxmod(ic, ic_bn),
                ].astype(out_dtype)
                * kernel[oc_chunk, idxdiv(ic, ic_bn), kh, kw, idxmod(ic, ic_bn), oc_block].astype(
                    out_dtype
                ),
                axis=[ic, kh, kw],
            ),
            name="conv2d_NCHWc",
            tag="conv2d_NCHWc",
        )
    ic = te.reduce_axis((0, in_channel // groups), name="ic")
    return te.compute(
        oshape,
        lambda n, occ, oh, ow, oc_block: te.sum(
            data_pad[
                n,
                (occ // (oc_chunk // groups)) * (ic_chunk // groups) + idxdiv(ic, ic_bn),
                oh * HSTR + kh * dilation_h,
                ow * WSTR + kw * dilation_w,
                idxmod(ic, ic_bn),
            ].astype(out_dtype)
            * kernel[occ, idxdiv(ic, ic_bn), kh, kw, idxmod(ic, ic_bn), oc_block].astype(out_dtype),
            axis=[ic, kh, kw],
        ),
        name="conv2d_NCHWc",
        tag="conv2d_NCHWc",
    )


def conv2d_NCHWc_int8(
    data, kernel, stride, padding, dilation, layout, out_layout, out_dtype="int32", n_elems=4
):
    """Conv2D operator for nChw[x]c layout.

    Parameters
    ----------
    data : tvm.te.Tensor
        5-D with shape [batch, in_channel_chunk, in_height, in_width, in_channel_block]

    kernel : tvm.te.Tensor
        7-D with shape
        [num_filter_chunk, in_channel_chunk, filter_height, filter_width, in_channel_block/4,
        num_filter_block, 4]

    stride : int or a list/tuple of two ints
        stride size, or [stride_height, stride_width]

    padding : int or a list/tuple of 2 or 4 ints
        padding size, or
        [pad_height, pad_width] for 2 ints, or
        [pad_top, pad_left, pad_bottom, pad_right] for 4 ints

    dilation: int or a list/tuple of two ints
        dilation size, or [dilation_height, dilation_width]

    layout : str
        Input data layout

    out_layout : str
        Output data layout

    out_dtype : str
        output data type

    n_elems : int
        numer of int8 elements accumulated

    Returns
    -------
    output : tvm.te.Tensor
        5-D with shape [batch, out_channel_chunk, out_height, out_width, out_channel_block]
    """

    # layout and out_layout are not used here,
    # we keep them for debug convenience when dumping autotvm workload
    HSTR, WSTR = stride if isinstance(stride, (tuple, list)) else (stride, stride)
    dilation_h, dilation_w = (
        dilation if isinstance(dilation, (tuple, list)) else (dilation, dilation)
    )

    n, ic_chunk, ih, iw, ic_bn = get_const_tuple(data.shape)
    in_channel = ic_chunk * ic_bn
    oc_chunk, ic_chunk_group, kernel_height, kernel_width, _, oc_bn = get_const_tuple(kernel.shape)[
        :6
    ]
    groups = ic_chunk // ic_chunk_group

    dilated_kernel_h = (kernel_height - 1) * dilation_h + 1
    dilated_kernel_w = (kernel_width - 1) * dilation_w + 1

    pad_top, pad_left, pad_down, pad_right = get_pad_tuple(
        padding, (dilated_kernel_h, dilated_kernel_w)
    )
    HPAD = pad_top + pad_down
    WPAD = pad_left + pad_right

    # output shape
    out_height = (ih + HPAD - dilated_kernel_h) // HSTR + 1
    out_width = (iw + WPAD - dilated_kernel_w) // WSTR + 1
    oshape = (n, oc_chunk, out_height, out_width, oc_bn)
    pad_before = (0, 0, pad_top, pad_left, 0)
    pad_after = (0, 0, pad_down, pad_right, 0)

    # DOPAD
    DOPAD = HPAD != 0 or WPAD != 0
    if DOPAD:
        data_pad = pad(data, pad_before, pad_after, name="data_pad")
    else:
        data_pad = data

    ic = te.reduce_axis((0, in_channel), name="ic")
    kh = te.reduce_axis((0, kernel_height), name="kh")
    kw = te.reduce_axis((0, kernel_width), name="kw")

    if groups == 1:
        ic_outer = te.reduce_axis((0, in_channel // ic_bn), name="ic_outer")
        ic_f_inner = te.reduce_axis((0, ic_bn // n_elems), name="ic_f_inner")
        ic_s_inner = te.reduce_axis((0, n_elems), name="ic_s_inner")
        return te.compute(
            oshape,
            lambda n, oc_chunk, oh, ow, oc_block: te.sum(
                data_pad[
                    n,
                    ic_outer,
                    oh * HSTR + kh * dilation_h,
                    ow * WSTR + kw * dilation_w,
                    ic_f_inner * n_elems + ic_s_inner,
                ].astype(out_dtype)
                * kernel[oc_chunk, ic_outer, kh, kw, ic_f_inner, oc_block, ic_s_inner].astype(
                    out_dtype
                ),
                axis=[kh, kw, ic_outer, ic_f_inner, ic_s_inner],
            ),
            name="conv2d_NCHWc_int8",
            tag="conv2d_NCHWc_int8",
            attrs={"schedule_rule": "conv2d_NCHWc_int8"},
        )
    # for int8 group conv support
    ic_chunk = in_channel // ic_bn
    ic_outer = te.reduce_axis((0, ic_chunk // groups), name="ic_outer")
    ic_f_inner = te.reduce_axis((0, ic_bn // n_elems), name="ic_f_inner")
    ic_s_inner = te.reduce_axis((0, n_elems), name="ic_s_inner")
    oshape = (n, oc_chunk, out_height, out_width, oc_bn)
    return te.compute(
        oshape,
        lambda n, occ, oh, ow, oc_block: te.sum(
            data_pad[
                n,
                (occ * oc_bn // (oc_chunk * oc_bn // groups)) * (ic_chunk // groups) + ic_outer,
                oh * HSTR + kh,
                ow * WSTR + kw,
                ic_f_inner * n_elems + ic_s_inner,
            ].astype(out_dtype)
            * kernel[occ, ic_outer, kh, kw, ic_f_inner, oc_block, ic_s_inner].astype(out_dtype),
            axis=[kh, kw, ic_outer, ic_f_inner, ic_s_inner],
        ),
        name="conv2d_NCHWc_int8",
        tag="conv2d_NCHWc_int8",
        attrs={"schedule_rule": "conv2d_NCHWc_int8"},
    )


def conv2d_gemm_weight_transform(kernel, tile_rows, tile_cols):
    """Weight transformation for winograd

    Parameters
    ----------
    kernel: Tensor
        The raw kernel tensor with layout "NHWC".
    tile_rows: int
        Tile rows of the weight transformation for ConvGemm.
    tile_cols: int
        Tile columns of the weight transformation for ConvGemm.

    Returns
    -------
    output : tvm.te.Tensor
        2-D with shape [CI*KH*KW,CO]
    """
    KH, KW, IC, OC = get_const_tuple(kernel.shape)
    K = KH * KW * IC
    N = OC

    kernel_flat = te.compute(
        (K, N), lambda x, y: kernel[(x // IC) // KW, (x // IC) % KW, x % IC, y], "weight_flatten"
    )

    pad_K = 0
    pad_N = 0

    if N % tile_rows != 0:
        pad_N = tile_rows - (N % tile_rows)

    # Tensorize will later make use of 4 tiles at once across the columns so make sure we pad such
    # that the columns is multiple of 4
    column_multiplier = 4
    tile_cols_multiplied = tile_cols * column_multiplier
    K_misalignment = K % tile_cols_multiplied

    if K_misalignment != 0:
        pad_K = tile_cols_multiplied - K_misalignment

    N_padded = N + pad_N
    K_padded = K + pad_K

    if pad_K != 0 or pad_N != 0:
        kernel_flat = pad(
            kernel_flat, pad_before=(0, 0), pad_after=(pad_K, pad_N), name="weight_padding"
        )

    return te.compute(
        (N_padded // tile_rows, K_padded // tile_cols, tile_rows, tile_cols),
        lambda x, y, z, w: kernel_flat[w + tile_cols * y, z + tile_rows * x],
        name="weight_block_reshape",
    )


def conv2d_winograd_weight_transform(kernel, tile_size):
    """Weight transformation for winograd

    Parameters
    ----------
    kernel: Tensor
        The raw kernel tensor with layout "NCHW".
    tile_size: int
        Tile size of winograd transform. e.g. 2 for F(2x2, 3x3) and 4 for F(4x4, 3x3)

    Returns
    -------
    output : tvm.te.Tensor
        4-D with shape [alpha, alpha, CO, CI]
    """
    shape = get_const_tuple(kernel.shape)
    assert shape[2] == shape[3], "Only support NxN kernel"

    K = shape[3]
    r = tile_size + K - 1
    shape = (r, r) + shape[:2]

    _, _, G = winograd_transform_matrices(tile_size, K, kernel.dtype)

    r_kh = te.reduce_axis((0, K), name="r_kh")
    r_kw = te.reduce_axis((0, K), name="r_kw")
    return te.compute(
        shape,
        lambda eps, nu, co, ci: te.sum(
            kernel[co][ci][r_kh][r_kw] * G[eps][r_kh] * G[nu][r_kw], axis=[r_kh, r_kw]
        ),
        name="transform_weight",
    )


def conv2d_winograd_nnpack_weight_transform(kernel, convolution_algorithm, out_dtype):
    """Weight transformation for winograd

    Parameters
    ----------
    kernel: Tensor
        The raw kernel tensor with layout "NCHW". Only 3x3 kernel is supported for now.
    convolution_algorithm: int
        The convolution algorithm for Winograd NNPACK.

    Returns
    -------
    output : tvm.te.Tensor
        4-D with shape [alpha, alpha, CO, CI]
    """
    # pylint: disable=import-outside-toplevel
    from tvm.contrib import nnpack

    return nnpack.convolution_inference_weight_transform(
        kernel, algorithm=convolution_algorithm, dtype=out_dtype
    )


def group_conv2d_nchw(Input, Filter, stride, padding, dilation, groups, out_dtype=None):
    """Group convolution operator in NCHW layout.

    Parameters
    ----------
    Input : tvm.te.Tensor
        4-D with shape [batch, in_channel, in_height, in_width]

    Filter : tvm.te.Tensor
        4-D with shape [num_filter, in_channel // groups, filter_height, filter_width]

    stride : int or a list/tuple of two ints
        Stride size, or [stride_height, stride_width]

    padding : int or a list/tuple of 2 or 4 ints
        padding size, or
        [pad_height, pad_width] for 2 ints, or
        [pad_top, pad_left, pad_bottom, pad_right] for 4 ints

    dilation : int or a list/tuple of two ints
        dilation size, or [dilation_height, dilation_width]

    groups : int
        number of groups

    out_dtype : str
        The output type. This is used for mixed precision.

    Returns
    -------
    Output : tvm.te.Tensor
        4-D with shape [batch, out_channel, out_height, out_width]
    """
    return conv(
        Input, Filter, stride, padding, dilation, groups, "NCHW", "OIHW", out_dtype=out_dtype
    )


def conv(
    inp: te.Tensor,
    filt: te.Tensor,
    stride: Union[int, Sequence[int]],
    padding: Union[int, Sequence[int]],
    dilation: Union[int, Sequence[int]],
    groups: int,
    data_layout: str,
    kernel_layout: str = "",
    out_dtype: Union[str, None] = None,
    auto_scheduler_rewritten_layout: Optional[str] = None,
    meta_schedule_original_shape=None,
    auto_scheduler_should_rewrite_layout: bool = False,
):
    """Convolution operator in NCHW or NHWC layout.

    Supports 1D, 2D, 3D, ... and grouping.

    Parameters
    ----------
    inp : tvm.te.Tensor
        N-D with shape [batch, in_channel, in_height, in_width, ...] in `data_layout`

    filt : tvm.te.Tensor
        N-D with shape [num_filter, in_channel // groups, filter_height, filter_width, ...] in
        `kernel_layout`

    stride : int or a list/tuple of dim ints
        (where dim=2 for NCHW, dim=1 for NCH, etc.)
        Stride size, or [stride_height, stride_width, ...]

    padding : int or a list/tuple of dim or 2*dim ints
        (where dim=2 for NCHW, dim=1 for NCH, etc.)
        padding size, or
        [pad_height, pad_width, ...] for dim ints, or
        [pad_top, pad_left, pad_bottom, pad_right] for 2*dim ints

    dilation : int or a list/tuple of two ints
        dilation size, or [dilation_height, dilation_width]

    groups : int
        number of groups

    data_layout : str
        Layout of the input. N indicates batch dimension, C indicates
        channels, any other character indicates HW (or H or HWD for 1D and 3D).

    kernel_layout: Optional[str]
        Layout of the filter. I indicates input channels, O indicates output channels,
        any other character indicates HW dimension of the filter (or H or HWD for 1D and 3D).
        If kernel_layout is empty, use data_layout to infer the default kernel_layout. Default
        kernel_layout is OIHW for NCHW data layout, HWIO for NHWC data layout.

    out_dtype : str
        Elements are converted to this type before elementwise multiplication
        and summation.

    auto_scheduler_rewritten_layout: str
        Layout from autoscheduler's layout rewritting.

    meta_schedule_original_shape : Optional[List[PrimExpr]]
        The original shape of the input tensor.

    auto_scheduler_should_rewrite_layout : bool
        Should auto scheduler be allowed to rewrite the layout of the filter
        tensor. Defaults to false. This can cause errors if used with grouped
        convs.

    Returns
    -------
    Output : tvm.te.Tensor
        N-D with shape [batch, out_channel, out_height, out_width, ...] in `data_layout`
    """
    dim = len(inp.shape) - 2
    if out_dtype is None:
        out_dtype = inp.dtype
    assert isinstance(stride, int) or len(stride) == dim
    assert isinstance(dilation, int) or len(dilation) == dim
    if isinstance(stride, int):
        strides = [stride for _ in range(dim)]
    else:
        strides = stride

    if isinstance(dilation, int):
        dilations = [dilation for _ in range(dim)]
    else:
        dilations = list(dilation)

    # transform from data_layout to NCHW
    data_permutation_to = [data_layout.find("N"), data_layout.find("C")] + [
        x.span()[0] for x in re.finditer("[^NC]", data_layout)
    ]
    # transform from NCHW to data_layout
    data_permutation_from = np.argsort(data_permutation_to)
    # transform from CHW to data_layout
    data_permutation_from_reductions = data_permutation_from[1:].copy()
    data_permutation_from_reductions[
        data_permutation_from_reductions > data_permutation_from[0]
    ] -= 1

    if kernel_layout == "":
        # kernel permutation, if C appears before HW then num_filter is first, otherwise it is last
        # tkonolige: I don't really understand kernel ordering for NHWC, it seems
        # like num_filters should match the N dimension
        if data_layout.find("C") < re.search("[^NC]", data_layout).span()[0]:
            kernel_permutation_to = [0, 1] + list(range(2, dim + 2))
        else:
            kernel_permutation_to = [dim + 1, dim] + list(range(dim))
    else:
        # transform from kernel_layout to OIHW
        kernel_permutation_to = [kernel_layout.find("O"), kernel_layout.find("I")] + [
            x.span()[0] for x in re.finditer("[^OI]", kernel_layout)
        ]
    # transform from OIHW to kernel_layout
    kernel_permutation_from = np.argsort(kernel_permutation_to)

    if meta_schedule_original_shape:
        auto_scheduler.rewrite_tensor_shape(filt, meta_schedule_original_shape)
    batch, in_channel, *dimensions = np.array(get_const_tuple(inp.shape))[
        data_permutation_to
    ].tolist()
    num_filter, _, *kernel_dimensions = np.array(get_const_tuple(filt.shape))[
        kernel_permutation_to
    ].tolist()

    # Autoscheduler may have messed with the input layout, so we extract the
    # dimensions that it gives us
    if auto_scheduler_rewritten_layout:
        num_filter, _, *kernel_dimensions = auto_scheduler.get_shape_from_rewritten_layout(
            auto_scheduler_rewritten_layout,
            ["ff", "rc"] + [f"r{i}" for i in ["y", "x", "z"][: len(kernel_dimensions)]],
        )
        auto_scheduler.remove_index_check(filt)

    assert in_channel % groups == 0, "input channels must divide group size"
    assert num_filter % groups == 0, "output channels must divide group size"

    dilated_kernel_dimensions = [(k - 1) * dil + 1 for k, dil in zip(kernel_dimensions, dilations)]
    pad_begin, pad_end = get_pad_tuple_generic(padding, dilated_kernel_dimensions)
    # compute the output shape
    out_channel = num_filter
    out_dimensions = [
<<<<<<< HEAD
        simplify((d - (k - 1) * dil - 1 + pb + pe) // stride + 1) 
=======
        simplify((d - (k - 1) * dil - 1 + pb + pe) // stride + 1)
>>>>>>> 6b076490
        for d, k, dil, pb, pe, stride in zip(
            dimensions, kernel_dimensions, dilations, pad_begin, pad_end, strides
        )
    ]
    # compute graph
    pad_before = list(np.array([0, 0] + pad_begin)[data_permutation_from])
    pad_after = list(np.array([0, 0] + pad_end)[data_permutation_from])
    temp = pad(inp, pad_before, pad_after, name="pad_temp")
    rc = te.reduce_axis((0, in_channel // groups), name="rc")
    rs = [te.reduce_axis((0, k), name=f"r{i}") for i, k in zip(["y", "x", "z"], kernel_dimensions)]

    def compute(*args):
        nn, ff, *dim_indices = list(np.array(args)[data_permutation_to])

        if groups == 1:
            simplified_channel_index = rc
        else:
            simplified_channel_index = ff // (num_filter // groups) * (in_channel // groups) + rc

        return te.sum(
            temp.__getitem__(
                tuple(
                    np.array(
                        [nn, simplified_channel_index]
                        + [
                            di * stride + r * dil
                            for di, stride, r, dil in zip(dim_indices, strides, rs, dilations)
                        ]
                    )[data_permutation_from]
                )
            ).astype(out_dtype)
            * filt.__getitem__(tuple(np.array([ff, rc] + rs)[kernel_permutation_from])).astype(
                out_dtype
            ),
            # Schedules depend on reduction axes being in the same order as the
            # layout, so we reorder here.
            axis=np.array([rc, *rs])[data_permutation_from_reductions].tolist(),
        )

    out = te.compute(
        list(np.array([batch, out_channel] + out_dimensions)[data_permutation_from]),
        compute,
        # tag is expected to be lowercase
        tag=f"{'group_' if groups > 1 else ''}conv{dim}d_{data_layout.lower()}",
        name=f"{'group_' if groups > 1 else ''}conv{dim}d_{data_layout.lower()}",
        attrs={"layout_free_placeholders": [filt]} if auto_scheduler_should_rewrite_layout else {},
        varargs_names=list(np.array(["nn", "ff", "yy", "xx", "zz"])[data_permutation_from]),
    )
    # if we used autoscheduler's changed layout we need to rewrite the ordering
    # of the output dimensions
    if auto_scheduler_rewritten_layout:
        out = auto_scheduler.rewrite_compute_body(out, auto_scheduler_rewritten_layout)
    return out


def group_conv2d_nhwc(Input, Filter, stride, padding, dilation, groups, out_dtype=None):
    """Group convolution operator in NHWC layout.

    Parameters
    ----------
    Input : tvm.te.Tensor
        4-D with shape [batch, in_height, in_width, in_channel, ...]

    Filter : tvm.te.Tensor
        4-D with shape [filter_height, filter_width, in_channel // groups, num_filter]

    stride : int or a list/tuple of two ints
        Stride size, or [stride_height, stride_width]

    padding : int or a list/tuple of 2 or 4 ints
        padding size, or
        [pad_height, pad_width] for 2 ints, or
        [pad_top, pad_left, pad_bottom, pad_right] for 4 ints

    dilation : int or a list/tuple of two ints
        dilation size, or [dilation_height, dilation_width]

    groups : int
        number of groups

    out_dtype : str
        The output type. This is used for mixed precision.

    Returns
    -------
    Output : tvm.te.Tensor
        4-D with shape [batch, out_height, out_width, out_channel]
    """
    return conv(
        Input, Filter, stride, padding, dilation, groups, "NHWC", "HWIO", out_dtype=out_dtype
    )


def unpack_NCHWc_to_nchw(packed_out, out_dtype):
    """Unpack conv2d_NCHWc output from layout NCHWc to NCHW

    Parameters
    ----------
    packed_out : tvm.te.Tensor
        The output tensor of conv2d_NCHWc.

    out_dtype : str
        The output dtype.

    Returns
    -------
    unpacked_out : tvm.te.Tensor
        The unpacked output tensor in NCHW layout.
    """
    n, oc_chunk, oh, ow, oc_bn = get_const_tuple(packed_out.shape)

    idxmod = tvm.tir.indexmod
    idxdiv = tvm.tir.indexdiv

    oshape = (n, oc_chunk * oc_bn, oh, ow)
    unpacked_out = te.compute(
        oshape,
        lambda n, c, h, w: packed_out[n, idxdiv(c, oc_bn), h, w, idxmod(c, oc_bn)].astype(
            out_dtype
        ),
        name="output_unpack",
        tag=tag.INJECTIVE + ",unpack_nchwc",
    )
    return unpacked_out


@tvm.target.generic_func
def conv2d_winograd_nhwc(
    data,
    weight,
    strides,
    padding,
    dilation,
    out_dtype,
    pre_computed=False,
    auto_scheduler_rewritten_layout="",
    meta_schedule_original_shape=None,
):
    """Conv2D Winograd in NHWC layout.
    This is a clean version to be used by the auto-scheduler for both CPU and GPU.

    Parameters
    ----------
    data : tvm.te.Tensor
        4-D with shape [batch, in_height, in_width, in_channel]
    weight : tvm.te.Tensor
        4-D with shape [filter_height, filter_width, in_channel, num_filter]
    strides : int or a list/tuple of two ints
        stride size, or [stride_height, stride_width]
    padding : int or a list/tuple of two ints
        padding size, or [pad_height, pad_width]
    dilation: int or a list/tuple of two ints
        dilation size, or [dilation_height, dilation_width]
    out_dtype : str, optional
        Specifies the output data type.
    pre_computed: bool
        Whether the kernel is precomputed
    auto_scheduler_rewritten_layout: str = ""
        The layout after auto-scheduler's layout rewrite pass.
    meta_schedule_original_shape: Optional[List[PrimExpr]] = None
        The original shape of the input tensor.

    Returns
    -------
    output : tvm.te.Tensor
        4-D with shape [batch, out_height, out_width, out_channel]
    """
    tile_size = 4
    return _conv2d_winograd_nhwc_impl(
        data,
        weight,
        strides,
        padding,
        dilation,
        out_dtype,
        tile_size,
        pre_computed=pre_computed,
        write_cache_level=2,
        auto_scheduler_rewritten_layout=auto_scheduler_rewritten_layout,
        meta_schedule_original_shape=meta_schedule_original_shape,
    )


@tvm.target.generic_func
def conv2d_winograd_nchw(
    data,
    weight,
    strides,
    padding,
    dilation,
    out_dtype,
    pre_computed=False,
    auto_scheduler_rewritten_layout="",
    meta_schedule_original_shape=None,
):
    """Conv2D Winograd in NCHW layout.
    This is a clean version to be used by the auto-scheduler for both CPU and GPU.

    Parameters
    ----------
    data : tvm.te.Tensor
        4-D with shape [batch, in_channel, in_height, in_width]
    weight : tvm.te.Tensor
        4-D with shape [filter_height, filter_width, in_channel, num_filter]
    strides : int or a list/tuple of two ints
        stride size, or [stride_height, stride_width]
    padding : int or a list/tuple of two ints
        padding size, or [pad_height, pad_width]
    dilation: int or a list/tuple of two ints
        dilation size, or [dilation_height, dilation_width]
    out_dtype : str, optional
        Specifies the output data type.
    pre_computed: bool
        Whether the kernel is precomputed
    auto_scheduler_rewritten_layout: str = ""
        The layout after auto-scheduler's layout rewrite pass.
    meta_schedule_original_shape: Optional[List[PrimExpr]] = None
        The original shape of the input tensor.

    Returns
    -------
    output : tvm.te.Tensor
        4-D with shape [batch, out_height, out_width, out_channel]
    """
    tile_size = 4
    return _conv2d_winograd_nchw_impl(
        data,
        weight,
        strides,
        padding,
        dilation,
        out_dtype,
        tile_size,
        pre_computed,
        auto_scheduler_rewritten_layout,
        meta_schedule_original_shape,
    )


def _conv2d_winograd_nhwc_impl(
    data,
    weight,
    strides,
    padding,
    dilation,
    out_dtype,
    tile_size,
    pre_computed=False,
    write_cache_level=None,
    auto_scheduler_rewritten_layout="",
    meta_schedule_original_shape=None,
):
    """Conv2D Winograd implementation in NHWC layout.
    This is a clean version to be used by the auto-scheduler for both CPU and GPU.

    Parameters
    ----------
    data : tvm.te.Tensor
        4-D with shape [batch, in_height, in_width, in_channel]
    weight : tvm.te.Tensor
        4-D with shape [filter_height, filter_width, in_channel, num_filter]
    strides : int or a list/tuple of two ints
        stride size, or [stride_height, stride_width]
    padding : int or a list/tuple of two ints
        padding size, or [pad_height, pad_width]
    dilation: int or a list/tuple of two ints
        dilation size, or [dilation_height, dilation_width]
    out_dtype : str, optional
        Specifies the output data type.
    tile_size : int
        The size of the tile to use for the Winograd filter
    pre_computed: bool = False
        Whether the kernel is precomputed
    write_cache_level: Optional[int] = None
        The cache level to write to in multi-level tiling rule in MetaSchedule.
    auto_scheduler_rewritten_layout: str = ""
        The layout after auto-scheduler's layout rewrite pass.
    meta_schedule_original_shape: Optional[List[PrimExpr]] = None
        The original shape of the input tensor.

    Returns
    -------
    output : tvm.te.Tensor
        4-D with shape [batch, out_height, out_width, out_channel]
    """
    N, H, W, CI = get_const_tuple(data.shape)
    if isinstance(dilation, int):
        dilation_h = dilation_w = dilation
    else:
        dilation_h, dilation_w = dilation
    if meta_schedule_original_shape:
        auto_scheduler.rewrite_tensor_shape(weight, meta_schedule_original_shape)

    assert (dilation_h, dilation_w) == (1, 1), "Does not support dilation"
    if not pre_computed:
        KH, KW, CI, CO = get_const_tuple(weight.shape)
    else:
        if auto_scheduler_rewritten_layout:
            H_CAT, W_CAT, CO, CI = get_const_tuple(
                auto_scheduler.get_shape_from_rewritten_layout(
                    auto_scheduler_rewritten_layout, ["eps", "nu", "co", "ci"]
                )
            )
            auto_scheduler.remove_index_check(weight)
        else:
            H_CAT, W_CAT, CO, CI = get_const_tuple(weight.shape)

        KH, KW = H_CAT - tile_size + 1, W_CAT - tile_size + 1

    pad_t, pad_l, pad_b, pad_r = get_pad_tuple(padding, (KH, KW))
    HSTR, WSTR = (strides, strides) if isinstance(strides, int) else strides
    assert HSTR == 1 and WSTR == 1 and KH == 3 and KW == 3

    r = KW
    m = tile_size
    alpha = m + r - 1
    A, B, G = winograd_transform_matrices(m, r, out_dtype)

    H = (H + pad_t + pad_b - KH) // HSTR + 1
    W = (W + pad_l + pad_r - KW) // WSTR + 1
    nH, nW = (H + m - 1) // m, (W + m - 1) // m
    P = N * nH * nW

    pad_extra = (nW - 1) * m + alpha - (H + pad_t + pad_b)
    data_pad = pad(
        data,
        (0, pad_t, pad_l, 0),
        (0, pad_b + pad_extra, pad_r + pad_extra, 0),
        name="data_pad",
        attrs={"schedule_rule": "None"},
    )

    if not pre_computed:
        r_kh = te.reduce_axis((0, KH), name="r_kh")
        r_kw = te.reduce_axis((0, KW), name="r_kw")
        kernel_pack = te.compute(
            (alpha, alpha, CO, CI),
            lambda eps, nu, co, ci: te.sum(
                weight[r_kh, r_kw, ci, co] * G[eps, r_kh] * G[nu, r_kw], axis=[r_kh, r_kw]
            ),
            name="kernel_pack",
        )
        bgemm_attrs = {}
    else:
        kernel_pack = weight
        bgemm_attrs = {"layout_free_placeholders": [kernel_pack]}
    if write_cache_level is not None:
        if not isinstance(write_cache_level, int):
            bgemm_attrs["meta_schedule.write_cache_level"] = write_cache_level
        else:
            bgemm_attrs["meta_schedule.write_cache_level"] = [write_cache_level]

    # pack data tile
    input_tile = te.compute(
        (alpha, alpha, P, CI),
        lambda eps, nu, p, ci: data_pad[
            p // (nH * nW), ((p // nW) % nH) * m + eps, (p % nW) * m + nu, ci
        ],
        name="input_tile",
        attrs={"schedule_rule": "None"},
    )

    # transform data
    r_a = te.reduce_axis((0, alpha), "r_a")
    r_b = te.reduce_axis((0, alpha), "r_b")
    data_pack = te.compute(
        (alpha, alpha, P, CI),
        lambda eps, nu, p, ci: te.sum(
            input_tile[r_a, r_b, p, ci] * B[r_a, eps] * B[r_b, nu], axis=[r_a, r_b]
        ),
        name="data_pack",
        attrs={
            "auto_scheduler_simplify_const_tensor_indices": ["eps", "nu", "r_a", "r_b"],
            "schedule_rule": "conv2d_nhwc_winograd_data_pack",
        },
    )

    # do batch gemm
    ci = te.reduce_axis((0, CI), name="ci")
    bgemm = te.compute(
        (alpha, alpha, P, CO),
        lambda eps, nu, p, co: te.sum(
            data_pack[eps, nu, p, ci] * kernel_pack[eps, nu, co, ci], axis=[ci]
        ),
        name="bgemm",
        attrs=bgemm_attrs,
    )

    if auto_scheduler_rewritten_layout:
        bgemm = auto_scheduler.rewrite_compute_body(bgemm, auto_scheduler_rewritten_layout)

    # inverse transform

    r_a = te.reduce_axis((0, alpha), "r_a")
    r_b = te.reduce_axis((0, alpha), "r_b")
    inverse = te.compute(
        (m, m, P, CO),
        lambda vh, vw, p, co: te.sum(
            bgemm[r_a, r_b, p, co] * A[r_a, vh] * A[r_b, vw], axis=[r_a, r_b]
        ),
        name="inverse",
        attrs={
            "auto_scheduler_simplify_const_tensor_indices": ["vh", "vw", "r_a", "r_b"],
            "schedule_rule": "conv2d_nhwc_winograd_inverse",
        },
    )

    # output
    output = te.compute(
        (N, H, W, CO),
        lambda n, h, w, co: inverse[h % m, w % m, n * nH * nW + (h // m) * nW + (w // m), co],
        name="conv2d_winograd",
    )

    return output


def _conv2d_winograd_nchw_impl(
    data,
    weight,
    strides,
    padding,
    dilation,
    out_dtype,
    tile_size,
    pre_computed=False,
    write_cache_level=None,
    auto_scheduler_rewritten_layout="",
    meta_schedule_original_shape=None,
):
    """
    write_cache_level: Optional[int] = None
        The cache level to write to in multi-level tiling rule in MetaSchedule.
    """
    del auto_scheduler_rewritten_layout

    N, CI, H, W = get_const_tuple(data.shape)
    if isinstance(dilation, int):
        dilation_h = dilation_w = dilation
    else:
        dilation_h, dilation_w = dilation
    if meta_schedule_original_shape:
        auto_scheduler.rewrite_tensor_shape(weight, meta_schedule_original_shape)

    assert (dilation_h, dilation_w) == (1, 1), "Does not support dilation"
    HSTR, WSTR = (strides, strides) if isinstance(strides, int) else strides

    if not pre_computed:  # kernel tensor is raw tensor, do strict check
        CO, CI, KH, KW = get_const_tuple(weight.shape)
        alpha = KW + tile_size - 1
        assert HSTR == 1 and WSTR == 1 and KH == KW
    else:
        alpha, _, CI, CO = get_const_tuple(weight.shape)
        KH = KW = alpha + 1 - tile_size
        assert HSTR == 1 and WSTR == 1 and dilation_h == 1 and dilation_w == 1

    pad_t, pad_l, pad_b, pad_r = get_pad_tuple(padding, (KH, KW))
    assert HSTR == 1 and WSTR == 1 and KH == 3 and KW == 3

    pt, pl, pb, pr = get_pad_tuple(padding, (KH, KW))
    data_pad = pad(data, (0, 0, pt, pl), (0, 0, pb, pr), name="data_pad")

    r = KW
    m = tile_size
    A, B, G = winograd_transform_matrices(m, r, out_dtype)

    H = (H + pt + pb - KH) // HSTR + 1
    W = (W + pl + pr - KW) // WSTR + 1
    nH, nW = (H + m - 1) // m, (W + m - 1) // m

    P = N * nH * nW if isinstance(N, int) else nH * nW

    # transform kernel
    if not pre_computed:
        r_kh = te.reduce_axis((0, KH), name="r_kh")
        r_kw = te.reduce_axis((0, KW), name="r_kw")
        kernel_pack = te.compute(
            (alpha, alpha, CI, CO),
            lambda eps, nu, ci, co: te.sum(
                weight[co, ci, r_kh, r_kw] * G[eps, r_kh] * G[nu, r_kw], axis=[r_kh, r_kw]
            ),
            name="kernel_pack",
        )
        bgemm_attrs = {}
    else:
        kernel_pack = weight
        bgemm_attrs = {"layout_free_placeholders": [kernel_pack]}
    if write_cache_level is not None:
        if not isinstance(write_cache_level, int):
            bgemm_attrs["meta_schedule.write_cache_level"] = write_cache_level
        else:
            bgemm_attrs["meta_schedule.write_cache_level"] = [write_cache_level]

    # pack data tile
    input_tile = te.compute(
        (CI, P, alpha, alpha),
        lambda ci, p, eps, nu: data_pad[
            p // (nH * nW), ci, ((p // nW) % nH) * m + eps, (p % nW) * m + nu
        ],
        name="input_tile",
        attrs={"schedule_rule": "None"},
    )

    # transform data
    r_a = te.reduce_axis((0, alpha), "r_a")
    r_b = te.reduce_axis((0, alpha), "r_b")
    data_pack = te.compute(
        (alpha, alpha, CI, P),
        lambda eps, nu, ci, p: te.sum(
            input_tile[ci, p, r_a, r_b] * B[r_a, eps] * B[r_b, nu], axis=[r_a, r_b]
        ),
        name="data_pack",
        attrs={"schedule_rule": "conv2d_nchw_winograd_data_pack"},
    )

    # do batch gemm
    ci = te.reduce_axis((0, CI), name="ci")
    bgemm = te.compute(
        (alpha, alpha, CO, P),
        lambda eps, nu, co, p: te.sum(
            data_pack[eps, nu, ci, p] * kernel_pack[eps, nu, ci, co], axis=[ci]
        ),
        name="bgemm",
        attrs=bgemm_attrs,
    )

    # inverse transform
    r_a = te.reduce_axis((0, alpha), "r_a")
    r_b = te.reduce_axis((0, alpha), "r_b")
    inverse = te.compute(
        (CO, P, m, m),
        lambda co, p, vh, vw: te.sum(
            bgemm[r_a, r_b, co, p] * A[r_a, vh] * A[r_b, vw], axis=[r_a, r_b]
        ),
        name="inverse",
        attrs={"schedule_rule": "conv2d_nchw_winograd_inverse"},
    )

    # output
    output = te.compute(
        (N, CO, H, W),
        lambda n, co, h, w: inverse[co, n * nH * nW + (h // m) * nW + (w // m), h % m, w % m],
        name="conv2d_winograd",
    )

    return output


def conv2d_winograd_nhwc_without_weight_transform(
    data,
    weight,
    strides,
    padding,
    dilation,
    out_dtype,
    auto_scheduler_rewritten_layout="",
    meta_schedule_original_shape=None,
):
    """Conv2D Winograd without layout transform in NHWC layout.
    This is a clean version to be used by the auto-scheduler for both CPU and GPU.

    Parameters
    ----------
    data : tvm.te.Tensor
        4-D with shape [batch, in_height, in_width, in_channel]
    weight : tvm.te.Tensor
        4-D with shape [filter_height, filter_width, in_channel, num_filter]
    strides : int or a list/tuple of two ints
        stride size, or [stride_height, stride_width]
    padding : int or a list/tuple of two ints
        padding size, or [pad_height, pad_width]
    dilation: int or a list/tuple of two ints
        dilation size, or [dilation_height, dilation_width]
    out_dtype : str, optional
        Specifies the output data type.
    auto_scheduler_rewritten_layout: str = ""
        The layout after auto-scheduler's layout rewrite pass.
    meta_schedule_original_shape: Optional[List[PrimExpr]] = None
        The original shape of the input tensor.

    Returns
    -------
    output : tvm.te.Tensor
        4-D with shape [batch, out_height, out_width, out_channel]
    """

    return conv2d_winograd_nhwc(
        data,
        weight,
        strides,
        padding,
        dilation,
        out_dtype,
        pre_computed=True,
        auto_scheduler_rewritten_layout=auto_scheduler_rewritten_layout,
        meta_schedule_original_shape=meta_schedule_original_shape,
    )


def conv2d_winograd_nchw_without_weight_transform(
    data,
    weight,
    strides,
    padding,
    dilation,
    out_dtype,
    auto_scheduler_rewritten_layout="",
    meta_schedule_original_shape=None,
):
    """Conv2D Winograd without layout transform in NCHW layout.
    This is a clean version to be used by meta-schedule for both CPU and GPU.

    Parameters
    ----------
    data : tvm.te.Tensor
        4-D with shape [batch, in_height, in_width, in_channel]
    weight : tvm.te.Tensor
        4-D with shape [filter_height, filter_width, in_channel, num_filter]
    strides : int or a list/tuple of two ints
        stride size, or [stride_height, stride_width]
    padding : int or a list/tuple of two ints
        padding size, or [pad_height, pad_width]
    dilation: int or a list/tuple of two ints
        dilation size, or [dilation_height, dilation_width]
    out_dtype : str, optional
        Specifies the output data type.
    auto_scheduler_rewritten_layout: str = ""
        The layout after auto-scheduler's layout rewrite pass.
    meta_schedule_original_shape: Optional[List[PrimExpr]] = None
        The original shape of the input tensor.

    Returns
    -------
    output : tvm.te.Tensor
        4-D with shape [batch, out_height, out_width, out_channel]
    """
    return conv2d_winograd_nchw(
        data,
        weight,
        strides,
        padding,
        dilation,
        out_dtype,
        pre_computed=True,
        auto_scheduler_rewritten_layout=auto_scheduler_rewritten_layout,
        meta_schedule_original_shape=meta_schedule_original_shape,
    )<|MERGE_RESOLUTION|>--- conflicted
+++ resolved
@@ -885,11 +885,7 @@
     # compute the output shape
     out_channel = num_filter
     out_dimensions = [
-<<<<<<< HEAD
-        simplify((d - (k - 1) * dil - 1 + pb + pe) // stride + 1) 
-=======
         simplify((d - (k - 1) * dil - 1 + pb + pe) // stride + 1)
->>>>>>> 6b076490
         for d, k, dil, pb, pe, stride in zip(
             dimensions, kernel_dimensions, dilations, pad_begin, pad_end, strides
         )

--- conflicted
+++ resolved
@@ -203,13 +203,6 @@
 
   int GetPropertyMask() const final { return ModulePropertyMask::kBinarySerializable; };
 
-<<<<<<< HEAD
-  void SaveToFile(const String& file_name, const String& format) final {
-    LOG(FATAL) << "Not implemented";
-  }
-
-=======
->>>>>>> 47ba7771
   void SaveToBinary(dmlc::Stream* stream) final { LOG(FATAL) << "Not implemented"; }
 
   String GetSource(const String& format) final {

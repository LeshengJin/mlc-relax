--- conflicted
+++ resolved
@@ -133,19 +133,6 @@
     }
     kwargs_values.push_back(d->AsDoc<ExprDoc>(o_sinfo, o_sinfo_p));
   }
-<<<<<<< HEAD
-  auto call_tir_attrs = n->attrs.as<relax::CallTIRAttrs>();
-  if (call_tir_attrs && call_tir_attrs->te_grad_name) {
-    kwargs_keys.push_back("te_grad_name");
-    kwargs_values.push_back(LiteralDoc::Str(call_tir_attrs->te_grad_name.value(),
-                                            n_p->Attr("attrs")->Attr("te_grad_name")));
-    if (!call_tir_attrs->te_grad_kwargs.empty()) {
-      kwargs_keys.push_back("te_grad_kwargs");
-      kwargs_values.push_back(d->AsDoc<ExprDoc>(call_tir_attrs->te_grad_kwargs,
-                                                n_p->Attr("attrs")->Attr("te_grad_kwargs")));
-    }
-  }
-=======
 
   // start of specially handling call_tir_with_grad
   if (const auto* call_tir_with_grad_attrs = n->attrs.as<relax::CallTIRWithGradAttrs>()) {
@@ -163,7 +150,6 @@
   }
   // end of specially handling call_tir_with_grad
 
->>>>>>> 481ff869
   if (n->op.same_as(call_dps_packed_op)) {
     return Relax(d, "call_dps_packed")->Call(args, kwargs_keys, kwargs_values);
   }

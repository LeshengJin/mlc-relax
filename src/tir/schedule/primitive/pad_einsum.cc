/*
 * Licensed to the Apache Software Foundation (ASF) under one
 * or more contributor license agreements.  See the NOTICE file
 * distributed with this work for additional information
 * regarding copyright ownership.  The ASF licenses this file
 * to you under the Apache License, Version 2.0 (the
 * "License"); you may not use this file except in compliance
 * with the License.  You may obtain a copy of the License at
 *
 *   http://www.apache.org/licenses/LICENSE-2.0
 *
 * Unless required by applicable law or agreed to in writing,
 * software distributed under the License is distributed on an
 * "AS IS" BASIS, WITHOUT WARRANTIES OR CONDITIONS OF ANY
 * KIND, either express or implied.  See the License for the
 * specific language governing permissions and limitations
 * under the License.
 */

#include <tvm/tir/op.h>

#include "../utils.h"

namespace tvm {
namespace tir {

/*!
 * \brief Check if buffer indices are all Vars and expr
 * \param buffer_access The BufferLoad or BufferStore
 * \return The indices if the indices are all Vars, otherwise NullOpt
 */
Optional<Array<Var>> CheckTrivialBufferIndices(const Array<PrimExpr>& buffer_access) {
  Array<Var> indices;
  for (const PrimExpr& index : buffer_access) {
    if (index->IsInstance<IntImmNode>()) {
      continue;
    }
    const VarNode* var = index.as<VarNode>();
    if (var == nullptr) {
      return NullOpt;
    }
    indices.push_back(GetRef<Var>(var));
  }
  return indices;
}

Optional<Array<Var>> CheckTrivialBufferAccess(const BufferRegion& buffer_region) {
  Array<Var> indices;
  indices.reserve(buffer_region->region.size());
  for (const Range& range : buffer_region->region) {
    if (!tir::is_one(range->extent)) {
      return NullOpt;
    }
    if (range->min->IsInstance<IntImmNode>()) {
      continue;
    }
    if (const auto* var = range->min.as<VarNode>()) {
      indices.push_back(GetRef<Var>(var));
    } else {
      return NullOpt;
    }
  }
  return indices;
}

/*! \brief The schedule error class when the padding size is invalid. */
class InvalidPaddingError : public ScheduleError {
 public:
  InvalidPaddingError(IRModule mod, Block block, Array<Integer> padding)
      : mod_(std::move(mod)), block_(std::move(block)), padding_(std::move(padding)) {}
  IRModule mod() const final { return mod_; }
  Array<ObjectRef> LocationsOfInterest() const final { return {block_}; }
  String FastErrorString() const final {
    return "ScheduleError: The padding size for the block is invalid.";
  }
  String DetailRenderTemplate() const final {
    std::ostringstream os;
    os << "The padding for the block {0} are invalid. It should be a list of "
       << block_->iter_vars.size() << " non-negative integers. Got " << padding_;
    return os.str();
  }

  static void Check(const ScheduleState& self, const Block& block, Array<Integer> padding) {
    if (padding.size() != block->iter_vars.size()) {
      throw InvalidPaddingError(self->mod, block, padding);
    }
    for (const auto& pad : padding) {
      if (pad->value <= 0) {
        throw InvalidPaddingError(self->mod, block, padding);
      }
    }
  }

 private:
  IRModule mod_;
  Block block_;
  Array<Integer> padding_;
};

/*! \brief The schedule error class when the block body is not an Einsum pattern. */
class NonEinsumError : public ScheduleError {
 public:
  explicit NonEinsumError(IRModule mod, Block block)
      : mod_(std::move(mod)), block_(std::move(block)) {}

  IRModule mod() const final { return mod_; }
  Array<ObjectRef> LocationsOfInterest() const final { return {block_}; }
  String FastErrorString() const final {
    return "ScheduleError: The block is not a computation of Einsum pattern.";
  }
  String DetailRenderTemplate() const final {
    return "The block {0} not a computation of Einsum pattern.";
  }

 private:
  IRModule mod_;
  Block block_;
};

/*! \brief Data structure that represents a Einsum computation. */
struct Einsum {
  // The output buffer
  Array<Buffer> output_buffers;
  // The indices of the output buffer
  Map<Buffer, Array<Var>> output_indices;
  // The input buffers
  Array<Buffer> input_buffers;
  // The indices of the input buffers
  Map<Buffer, Array<Var>> input_indices;
};

struct BufferPadding {
  Buffer buffer;
  Buffer padded_buffer;

  static BufferPadding FromBufferRegion(const BufferRegion& buffer_region,
                                        const Map<Var, PrimExpr>& iter_extents) {
    BufferPadding result;
    result.buffer = buffer_region->buffer;
    Array<PrimExpr> shape;
    shape.reserve(buffer_region->region.size());
    int ndim = buffer_region->region.size();
    for (int i = 0; i < ndim; ++i) {
      PrimExpr pos = buffer_region->region[i]->min;
      ICHECK(pos->IsInstance<IntImmNode>() || pos->IsInstance<VarNode>());
      if (pos->IsInstance<IntImmNode>()) {
        shape.push_back(IntImm(pos->dtype, 1));
      } else if (Optional<PrimExpr> extent = iter_extents.Get(Downcast<Var>(pos))) {
        shape.push_back(extent.value());
      } else {
        shape.push_back(buffer_region->buffer->shape[i]);
      }
    }
    result.padded_buffer = decl_buffer(shape, result.buffer->dtype, result.buffer->name + "_pad",
                                       result.buffer.scope());
    return result;
  }

  Stmt MakeCopyBlock(bool is_read, Array<Block>* blocks, arith::Analyzer* analyzer) {
    Array<Var> loop_vars;
    Array<Range> loop_doms;
    Array<IterVar> iter_vars;
    Array<Range> instance_dom;
    Array<PrimExpr> indices;
    int ndim = buffer->shape.size();
    for (int i = 0; i < ndim; ++i) {
      PrimExpr dim{nullptr};
      if (is_read) {
        dim = padded_buffer->shape[i];
      } else {
        dim = buffer->shape[i];
      }
      Range dom = Range::FromMinExtent(IntImm(dim->dtype, 0), dim);
      loop_vars.push_back(Var("i" + std::to_string(i), dim->dtype));
      loop_doms.push_back(dom);
      IterVar iter_var(dom, Var("v" + std::to_string(i), dim->dtype), kDataPar);
      instance_dom.push_back(Range::FromMinExtent(iter_var->var, IntImm(dim->dtype, 1)));
      iter_vars.push_back(iter_var);
      indices.push_back(iter_var->var);
    }
    Stmt body{nullptr};
    if (is_read) {
      PrimExpr predicate = Bool(true);
      for (int i = 0; i < ndim; ++i) {
        if (!analyzer->CanProveEqual(buffer->shape[i], padded_buffer->shape[i])) {
          predicate = predicate && (indices[i] < buffer->shape[i]);
        }
      }
      PrimExpr rhs = BufferLoad(buffer, indices);
      body =
          BufferStore(padded_buffer, if_then_else(predicate, rhs, make_zero(rhs->dtype)), indices);
    } else {
      body = BufferStore(buffer, BufferLoad(padded_buffer, indices), indices);
    }
    BufferRegion read_region(buffer, instance_dom);
    BufferRegion write_region(padded_buffer, instance_dom);
    if (!is_read) {
      std::swap(read_region, write_region);
    }
    Block new_block(iter_vars, {read_region}, {write_region}, padded_buffer->name, std::move(body));
    blocks->push_back(new_block);
    body = BlockRealize(Array<PrimExpr>{loop_vars.begin(), loop_vars.end()}, Bool(true), new_block);
    for (int i = ndim - 1; i >= 0; --i) {
      body = For(loop_vars[i], loop_doms[i]->min, loop_doms[i]->extent, ForKind::kSerial,
                 std::move(body));
    }
    return body;
  }
};

Einsum ExtractEinsum(const ScheduleState& self, const Block& block) {
  Einsum result;
  std::unordered_set<const BufferNode*> buffer_used;
  int n_reads = block->reads.size();
  for (int i = 0; i < n_reads; ++i) {
    const Buffer& buffer = block->reads[i]->buffer;
    if (buffer_used.count(buffer.get()) != 0) {
      throw NonEinsumError(self->mod, block);
    }
    buffer_used.insert(buffer.get());
    if (Optional<Array<Var>> opt_indices = CheckTrivialBufferAccess(block->reads[i])) {
      result.input_buffers.push_back(buffer);
      result.input_indices.Set(buffer, opt_indices.value());
    } else {
      throw NonEinsumError(self->mod, block);
    }
  }
  int n_writes = block->writes.size();
  for (int i = 0; i < n_writes; ++i) {
    const Buffer& buffer = block->writes[i]->buffer;
    if (buffer_used.count(buffer.get()) != 0) {
      throw NonEinsumError(self->mod, block);
    }
    buffer_used.insert(buffer.get());
    if (Optional<Array<Var>> opt_indices = CheckTrivialBufferAccess(block->writes[i])) {
      result.output_buffers.push_back(buffer);
      result.output_indices.Set(buffer, opt_indices.value());
    } else {
      throw NonEinsumError(self->mod, block);
    }
  }
  return result;
}

class BufferNotAllocatedInScopeError : public ScheduleError {
 public:
  explicit BufferNotAllocatedInScopeError(IRModule mod, Buffer buffer)
      : mod_(std::move(mod)), buffer_(std::move(buffer)) {}

  String FastErrorString() const final {
    return "ScheduleError: The buffer is not allocated as an intermediate buffer in current "
           "PrimFunc.";
  }

  String DetailRenderTemplate() const final {
    std::ostringstream os;
    os << "The buffer " << buffer_->name
       << " is not allocated as an intermediate buffer in current PrimFunc.";
    return os.str();
  }

  IRModule mod() const final { return mod_; }
  Array<ObjectRef> LocationsOfInterest() const final { return {}; }

 private:
  IRModule mod_;
  Buffer buffer_;
};

/*! \brief The schedule error class when the producer block cannot be padded. */
class InvalidProducerError : public ScheduleError {
 public:
  explicit InvalidProducerError(IRModule mod, Block producer)
      : mod_(std::move(mod)), producer_(std::move(producer)) {}

  String FastErrorString() const final {
    return "ScheduleError: The producer block cannot be padded.";
  }

  String DetailRenderTemplate() const final {
    std::ostringstream os;
    os << "The producer block {0} cannot be padded. It should write to a single buffer and the "
          "body should be a BufferStore.";
    return os.str();
  }

  IRModule mod() const final { return mod_; }
  Array<ObjectRef> LocationsOfInterest() const final { return {producer_}; }

 private:
  IRModule mod_;
  Buffer buffer_;
  Block producer_;
};

class PadEinsumBufferReplacer : public StmtExprMutator {
 public:
  Stmt VisitStmt_(const BlockNode* old_block_ptr) final {
    Block old_block = GetRef<Block>(old_block_ptr);
    Block block = Downcast<Block>(StmtMutator::VisitStmt_(old_block_ptr));
    Array<IterVar> iter_vars;
    iter_vars.reserve(block->iter_vars.size());
    for (const IterVar& iter_var : block->iter_vars) {
      if (Optional<PrimExpr> new_dom = iter2padded_extents.Get(iter_var->var)) {
        ObjectPtr<IterVarNode> new_iter_var = make_object<IterVarNode>(*iter_var.get());
        new_iter_var->dom = Range::FromMinExtent(iter_var->dom->min, new_dom.value());
        iter_vars.push_back(IterVar(new_iter_var));
      } else {
        iter_vars.push_back(iter_var);
      }
    }
    Array<BufferRegion> reads;
    reads.reserve(block->reads.size());
    for (const BufferRegion& read : block->reads) {
      if (Optional<Buffer> buffer = buffer_map_.Get(read->buffer)) {
        reads.push_back(BufferRegion(buffer.value(), read->region));
      } else {
        reads.push_back(read);
      }
    }
    Array<BufferRegion> writes;
    writes.reserve(block->writes.size());
    for (const BufferRegion& write : block->writes) {
      if (Optional<Buffer> buffer = buffer_map_.Get(write->buffer)) {
        writes.push_back(BufferRegion(buffer.value(), write->region));
      } else {
        writes.push_back(write);
      }
    }
    Block new_block = Block(iter_vars, reads, writes, block->name_hint, block->body, block->init);
    block_sref_reuse_.Set(old_block, new_block);
    return new_block;
  }

  Stmt VisitStmt_(const ForNode* old_for_ptr) final {
    For old_for = GetRef<For>(old_for_ptr);
    For new_for = Downcast<For>(StmtMutator::VisitStmt_(old_for_ptr));
    if (Optional<PrimExpr> new_extent = loop_var2padded_extent.Get(new_for->loop_var)) {
      ObjectPtr<ForNode> new_for_ptr = make_object<ForNode>(*new_for.get());
      new_for_ptr->extent = new_extent.value();
      new_for = For(new_for_ptr);
    }
    return new_for;
  }

  Stmt VisitStmt_(const BufferStoreNode* old_store_ptr) final {
    BufferStore store = Downcast<BufferStore>(StmtMutator::VisitStmt_(old_store_ptr));
    if (Optional<Buffer> buffer = buffer_map_.Get(store->buffer)) {
      return BufferStore(buffer.value(), store->value, store->indices);
    } else {
      return store;
    }
  }

  PrimExpr VisitExpr_(const BufferLoadNode* old_load_ptr) final {
    BufferLoad load = Downcast<BufferLoad>(ExprMutator::VisitExpr_(old_load_ptr));
    if (Optional<Buffer> buffer = buffer_map_.Get(load->buffer)) {
      return BufferLoad(buffer.value(), load->indices);
    } else {
      return load;
    }
  }

  Map<Var, PrimExpr> iter2padded_extents;
  Map<Var, PrimExpr> loop_var2padded_extent;
  Map<Buffer, Buffer> buffer_map_;
  Map<Block, Block> block_sref_reuse_;
};

void PadEinsum(ScheduleState self, StmtSRef block_sref, Array<Integer> padding) {
  arith::Analyzer analyzer;
  // Step 1: Input checking and error handling
  const BlockNode* block = TVM_SREF_TO_BLOCK(block_sref);
  BlockRealize realize = GetBlockRealize(self, block_sref);
  StmtSRef scope_sref = GetScopeRoot(self, block_sref, /*require_stage_pipeline=*/true);
  const BlockNode* scope_block = TVM_SREF_TO_BLOCK(scope_sref);
  InvalidPaddingError::Check(self, GetRef<Block>(block), padding);
  // Step 2. Extract the Einsum pattern
  ExtractEinsum(self, GetRef<Block>(block));
  // Step 3. Figure out the padding needed
  PadEinsumBufferReplacer replacer;
  for (int i = 0, n = padding.size(); i < n; ++i) {
    const IterVar& iter = block->iter_vars[i];
    PrimExpr dom = iter->dom->extent;
    PrimExpr new_dom = analyzer.Simplify(ceildiv(dom, padding[i]) * padding[i]);
    if (!analyzer.CanProveEqual(new_dom, dom)) {
      replacer.iter2padded_extents.Set(iter->var, new_dom);
      if (const auto* loop_var = realize->iter_values[i].as<VarNode>()) {
        replacer.iter2padded_extents.Set(GetRef<Var>(loop_var), new_dom);
        replacer.loop_var2padded_extent.Set(GetRef<Var>(loop_var), new_dom);
      }
    }
  }
  auto f_needs_padding = [&replacer](const Array<Range>& region) {
    for (const Range& range : region) {
      if (const auto* var = range->min.as<VarNode>()) {
        if (replacer.iter2padded_extents.count(GetRef<Var>(var))) {
          return true;
        }
      }
    }
    return false;
  };
  // Step 3. Convert the subtree under the scope root
  Array<Stmt> scope_body;
  if (const auto* seq_stmt = scope_block->body.as<SeqStmtNode>()) {
    scope_body = seq_stmt->seq;
  } else {
    scope_body.push_back(scope_block->body);
  }
  // Step 4. Find out the block of our interest
  int pos = -1;
  for (int i = 0; i < static_cast<int>(scope_body.size()); ++i) {
    bool found = false;
    PostOrderVisit(scope_body[i], [&found, &block](const ObjectRef& node) {
      if (node.get() == block) {
        found = true;
      }
    });
    if (found) {
      pos = i;
      break;
    }
  }
  ICHECK_NE(pos, -1);
  // Step 5. For each buffer, if it needs padding, create a new buffer and a new block
  Array<Stmt> read_blocks;
  Array<Stmt> write_blocks;
  Array<Block> new_copy_blocks;
  Array<Buffer> alloc_buffers;
  for (const BufferRegion& buffer_region : block->reads) {
    if (f_needs_padding(buffer_region->region)) {
      BufferPadding bp =
          BufferPadding::FromBufferRegion(buffer_region, replacer.iter2padded_extents);
      replacer.buffer_map_.Set(bp.buffer, bp.padded_buffer);
      read_blocks.push_back(bp.MakeCopyBlock(true, &new_copy_blocks, &analyzer));
      alloc_buffers.push_back(bp.padded_buffer);
    }
  }
  for (const BufferRegion& buffer_region : block->writes) {
    if (f_needs_padding(buffer_region->region)) {
      BufferPadding bp =
          BufferPadding::FromBufferRegion(buffer_region, replacer.iter2padded_extents);
      replacer.buffer_map_.Set(bp.buffer, bp.padded_buffer);
      write_blocks.push_back(bp.MakeCopyBlock(false, &new_copy_blocks, &analyzer));
      alloc_buffers.push_back(bp.padded_buffer);
    }
  }
  // Step 6. Create new scope body
  Array<Stmt> new_scope_body;
  for (int i = 0; i < static_cast<int>(scope_body.size()); ++i) {
    if (i != pos) {
      new_scope_body.push_back(scope_body[i]);
      continue;
    }
    new_scope_body.insert(new_scope_body.end(), read_blocks.begin(), read_blocks.end());
    new_scope_body.push_back(replacer(scope_body[i]));
    new_scope_body.insert(new_scope_body.end(), write_blocks.begin(), write_blocks.end());
  }
  // Step 7. Create new scope
  Block new_scope_block{nullptr};
  {
    ObjectPtr<BlockNode> n = make_object<BlockNode>(*scope_block);
    n->body = SeqStmt::Flatten(new_scope_body);
    n->alloc_buffers.insert(n->alloc_buffers.end(), alloc_buffers.begin(), alloc_buffers.end());
    new_scope_block = Block(n);
  }
  replacer.block_sref_reuse_.Set(GetRef<Block>(scope_block), new_scope_block);
  // Step 8. Do replacement and update flags
  self->Replace(scope_sref, new_scope_block, replacer.block_sref_reuse_);
  for (const Block& block : new_copy_blocks) {
    StmtSRef block_sref = self->stmt2ref.at(block.get());
    BlockInfo& block_info = self->block_info[block_sref];
    block_info.affine_binding = true;
    block_info.region_cover = true;
<<<<<<< HEAD
    block_info.scope->stage_pipeline = true;
=======
    block_info.stage_pipeline = true;
>>>>>>> 206661b4
  }
}

/******** Instruction Registration ********/

struct PadEinsumTraits : public UnpackedInstTraits<PadEinsumTraits> {
  static constexpr const char* kName = "PadEinsum";
  static constexpr bool kIsPure = false;

 private:
  static constexpr size_t kNumInputs = 1;
  static constexpr size_t kNumAttrs = 1;
  static constexpr size_t kNumDecisions = 0;

  static void UnpackedApplyToSchedule(Schedule sch, BlockRV block, Array<Integer> padding) {
    sch->PadEinsum(block, padding);
  }

  static String UnpackedAsPython(Array<String> outputs, String block, Array<Integer> padding) {
    PythonAPICall py("pad_einsum");
    py.Input("block", block);
    py.Input("padding", padding);
    return py.Str();
  }

  template <typename>
  friend struct ::tvm::tir::UnpackedInstTraits;
};

TVM_REGISTER_INST_KIND_TRAITS(PadEinsumTraits);

}  // namespace tir
}  // namespace tvm<|MERGE_RESOLUTION|>--- conflicted
+++ resolved
@@ -473,11 +473,7 @@
     BlockInfo& block_info = self->block_info[block_sref];
     block_info.affine_binding = true;
     block_info.region_cover = true;
-<<<<<<< HEAD
-    block_info.scope->stage_pipeline = true;
-=======
     block_info.stage_pipeline = true;
->>>>>>> 206661b4
   }
 }
 

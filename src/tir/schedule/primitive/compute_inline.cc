/*
 * Licensed to the Apache Software Foundation (ASF) under one
 * or more contributor license agreements.  See the NOTICE file
 * distributed with this work for additional information
 * regarding copyright ownership.  The ASF licenses this file
 * to you under the Apache License, Version 2.0 (the
 * "License"); you may not use this file except in compliance
 * with the License.  You may obtain a copy of the License at
 *
 *   http://www.apache.org/licenses/LICENSE-2.0
 *
 * Unless required by applicable law or agreed to in writing,
 * software distributed under the License is distributed on an
 * "AS IS" BASIS, WITHOUT WARRANTIES OR CONDITIONS OF ANY
 * KIND, either express or implied.  See the License for the
 * specific language governing permissions and limitations
 * under the License.
 */
#include "../utils.h"

namespace tvm {
namespace tir {

static const char kErrBodyInline[] = R"(The body of the inlined block should be in form of
    'A[f(i, j, k, ...)] = g(i, j, k, ...)',
where the store indices mapping f on the left are bijective affine.)";

static const char kErrBodyReverseInline[] = R"(The body of the inlined block should be in form of
    `B[...] = g(i, j, k, A[f(i, j, k, ...)] ...)`,
where A is the only buffer the block consumes, whose indices are distinct atomic variables,
and there should be no variables other than the index variables), and f is a bijective affine
mapping and there should not be predicates in the inlined block. The iter domains of the inlined
block should be covered by the producer block.)";

class HasInitBlock : public ScheduleError {
 public:
  explicit HasInitBlock(IRModule mod, Block block) : mod_(mod), block_(block) {}

  String FastErrorString() const final { return "ScheduleError: The block has init statement"; }

  String DetailRenderTemplate() const final {
    return "ScheduleError: The block has init statement: {0}";
  }

  IRModule mod() const final { return mod_; }
  Array<ObjectRef> LocationsOfInterest() const final { return {block_}; }

  static void Check(const IRModule& mod, const Block& block) {
    if (block->init.defined()) {
      throw HasInitBlock(mod, block);
    }
  }

 private:
  IRModule mod_;
  Block block_;
};

class NotSingleReadWriteBuffer : public ScheduleError {
 public:
  explicit NotSingleReadWriteBuffer(IRModule mod, bool is_read, Block block)
      : mod_(mod), is_read_(is_read), block_(std::move(block)) {}

  String FastErrorString() const final {
    return is_read_ ? "ScheduleError: The block is allowed to read only a single buffer region"
                    : "ScheduleError: The block is allowed to write only a single buffer region";
  }

  String DetailRenderTemplate() const final {
    if (is_read_) {
      int k = block_->reads.size();
      return "The block is only allowed to read a single buffer region, but it reads " +
             std::to_string(k) + " region(s): {0}";
    } else {
      int k = block_->writes.size();
      return "The block is only allowed to write a single buffer region, but it writes " +
             std::to_string(k) + " region(s): {0}";
    }
  }

  IRModule mod() const final { return mod_; }
  Array<ObjectRef> LocationsOfInterest() const final { return {block_}; }

  IRModule mod_;
  bool is_read_;
  Block block_;

  static Buffer GetSingleRead(const ScheduleState& self, const Block& block,
                              const StmtSRef& scope_root_sref) {
    const std::unordered_map<Buffer, Array<StmtSRef>, ObjectPtrHash, ObjectPtrEqual>&
        buffer_writers = self->block_info.at(scope_root_sref).scope->buffer_writers;
    const BufferNode* read_buffer = nullptr;
    for (const BufferRegion& read_region : block->reads) {
      const BufferNode* buffer = read_region->buffer.get();
      if (buffer == read_buffer) {
        continue;
      }
      if (buffer_writers.count(GetRef<Buffer>(buffer)) > 0) {
        if (read_buffer != nullptr) {
          throw NotSingleReadWriteBuffer(self->mod, true, block);
        }
        read_buffer = buffer;
      }
    }
    if (read_buffer == nullptr) {
      throw NotSingleReadWriteBuffer(self->mod, true, block);
    }
    return GetRef<Buffer>(read_buffer);
  }

  static Buffer GetSingleWrite(const ScheduleState& self, const Block& block) {
    if (block->writes.size() != 1) {
      throw NotSingleReadWriteBuffer(self->mod, false, block);
    }
    return block->writes[0]->buffer;
  }
};

class BodyAnalysisError : public ScheduleError {
 public:
  explicit BodyAnalysisError(bool is_reverse, IRModule mod, Block block)
      : is_reverse_(is_reverse), mod_(mod), block_(std::move(block)) {}

  String FastErrorString() const final {
    return "ScheduleError: The block cannot be inlined because its body pattern does not meet the "
           "condition for inlining";
  }

  String DetailRenderTemplate() const final {
    return is_reverse_ ? kErrBodyReverseInline : kErrBodyInline;
  }

  IRModule mod() const final { return mod_; }
  Array<ObjectRef> LocationsOfInterest() const final { return {block_}; }

  bool is_reverse_;
  IRModule mod_;
  Block block_;
};

class NonSingleProducerError : public ScheduleError {
 public:
  explicit NonSingleProducerError(IRModule mod, Block block)
      : mod_(mod), block_(std::move(block)) {}

  String FastErrorString() const final {
    return "ScheduleError: The consumer block to be inlined is required to have only a single "
           "producer block, and the producer block should be a complete block who has only a "
           "single consumer";
  }

  String DetailRenderTemplate() const final {
    return "The consumer block {0} to be inlined is required to have only a single "
           "producer block, and the producer block should be a complete block who has only a "
           "single consumer";
  }

  IRModule mod() const final { return mod_; }
  Array<ObjectRef> LocationsOfInterest() const final { return {block_}; }

  IRModule mod_;
  Block block_;

  /*!
   * \brief Check if the block has a single producer.
   * \param self The schedule state
   * \param block_sref The sref of the block to be checked
   * \param scope_root_sref The sref of the scope root
   * \return The sref of the producer block if the block has a single producer
   * \throw ScheduleError if the block does not have a single producer
   */
  static StmtSRef Check(const ScheduleState& self, const StmtSRef& consumer_block_sref,
                        const StmtSRef& scope_root_sref) {
    const BlockNode* scope_block = TVM_SREF_TO_BLOCK(scope_root_sref);
    const BlockNode* consumer_block = TVM_SREF_TO_BLOCK(consumer_block_sref);
    Buffer consumer_buffer = NotSingleReadWriteBuffer::GetSingleRead(
        self, GetRef<Block>(consumer_block), scope_root_sref);
    class ProducerFinder : public StmtVisitor {
     public:
      static std::vector<Block> GetProducer(const Buffer& buffer, const Block& scope_block) {
        ProducerFinder finder(buffer);
        finder(scope_block);
        return finder.producer_across_scope_.back();
      }

     private:
      explicit ProducerFinder(const Buffer& buffer) : buffer_(buffer) {
        producer_across_scope_.push_back({});
      }

      void VisitStmt_(const BlockNode* node) final {
        producer_across_scope_.push_back({});
        StmtVisitor::VisitStmt_(node);
        // not a leaf block
        if (!producer_across_scope_.back().empty()) {
          auto producer_under_block = producer_across_scope_.back();
          producer_across_scope_.pop_back();
          producer_across_scope_.back().insert(producer_across_scope_.back().end(),
                                               producer_under_block.begin(),
                                               producer_under_block.end());
          return;
        }
        // leaf block
        producer_across_scope_.pop_back();
        for (const auto& write : node->writes) {
          if (write->buffer.same_as(buffer_)) {
            producer_across_scope_.back().push_back(GetRef<Block>(node));
            break;
          }
        }
      }
      Buffer buffer_;
      std::vector<std::vector<Block>> producer_across_scope_;
    };
    std::vector<Block> producer_across_scope =
        ProducerFinder::GetProducer(consumer_buffer, GetRef<Block>(scope_block));
    if (producer_across_scope.size() != 1) {
      throw NonSingleProducerError(self->mod, GetRef<Block>(consumer_block));
    }
    return self->stmt2ref.at(producer_across_scope[0].get());
  }
};

class OpaqueAccessError : public ScheduleError {
 public:
  explicit OpaqueAccessError(IRModule mod, StmtSRef scope_root_sref)
      : mod_(mod), scope_root_(nullptr) {
    const BlockNode* scope_root = TVM_SREF_TO_BLOCK(scope_root_sref);
    this->scope_root_ = GetRef<Block>(scope_root);
  }

  String FastErrorString() const final {
    return "ScheduleError: The buffer to be inlined has opaque access (e.g. `B.data`), or its "
           "subregion is matched into other blocks";
  }

  String DetailRenderTemplate() const final {
    return "The buffer to be inlined has opaque access (e.g. `B.data`), or its "
           "subregion is matched into other blocks: {0}";
  }

  IRModule mod() const final { return mod_; }
  Array<ObjectRef> LocationsOfInterest() const final { return {scope_root_}; }

  IRModule mod_;
  Block scope_root_;
};

class ProducerHasNonTrivialPredicateError : public ScheduleError {
 public:
  explicit ProducerHasNonTrivialPredicateError(IRModule mod, BlockRealize producer,
                                               PrimExpr new_predicate)
      : mod_(mod), producer_(producer), new_predicate_(new_predicate) {}

  String FastErrorString() const final {
    return "ScheduleError: The producer block has a non-trivial predicate.";
  }

  String DetailRenderTemplate() const final {
    std::ostringstream os;
    os << "ScheduleError: The producer block {0} has a non-trivial predicate "
       << producer_->predicate << " that cannot be implied by the synthesized predicate "
       << new_predicate_ << " of the new inlined block.";
    return os.str();
  }

  IRModule mod() const final { return mod_; }
  Array<ObjectRef> LocationsOfInterest() const final { return {producer_}; }

  IRModule mod_;
  BlockRealize producer_;
  PrimExpr new_predicate_;
};

/*!
 * \brief The base class of the inliner, which handles:
 * 1) Substitute a subtree with the specific block being inlined
 * 2) Update the block signature to reflect the changes of read/write/allocated buffers
 * 3) Maintain a list of index variables and their substitution of the buffer being inlined
 */
class BaseInliner : public StmtExprMutator {
 protected:
  explicit BaseInliner(const Buffer& inlined_buffer, const Block& inlined_block,
                       const StmtSRef& scope_root_sref)
      : inlined_buffer_(inlined_buffer),
        inlined_store_(inlined_block->body.as<BufferStoreNode>()),
        scope_root_sref_(scope_root_sref) {
    AddBuffersInBlockSignature(inlined_block.get());
  }

  PrimExpr VisitExpr_(const VarNode* var) final {
    CheckOpaqueAccess(var);
    return StmtExprMutator::VisitExpr_(var);
  }

  Stmt VisitStmt_(const ForNode* loop) final {
    if (src_stmt.get() == loop) {
      loop = tgt_stmt.as<ForNode>();
      ICHECK(loop != nullptr);
    }
    return StmtExprMutator::VisitStmt_(loop);
  }

  Stmt VisitStmt_(const BlockNode* block) {
    CheckMatchBufferRegion(block);
    AddBuffersInBlockSignature(block);
    Block src_block = GetRef<Block>(block);
    if (src_block.same_as(src_stmt)) {
      block = tgt_stmt.as<BlockNode>();
      ICHECK(block != nullptr);
    }
    Block tgt_block = Downcast<Block>(StmtExprMutator::VisitStmt_(block));
    bool is_scope_root = src_block.get() == scope_root_sref_->stmt;
    tgt_block = UpdateBuffersInBlockSignature(std::move(tgt_block), is_scope_root);
    block_reuse.Set(src_block, tgt_block);
    return std::move(tgt_block);
  }

 private:
  /*!
   * \brief Add the buffers in the block signature to the `buffer_var_map_`,
   * which is used for auto-completion of a block's read/write region
   * \param block The block whose signature to be added
   */
  void AddBuffersInBlockSignature(const BlockNode* block) {
    for (const BufferRegion& buffer_region : block->reads) {
      const Buffer& buffer = buffer_region->buffer;
      buffer_var_map_.Set(buffer->data, buffer);
    }
    for (const BufferRegion& buffer_region : block->writes) {
      const Buffer& buffer = buffer_region->buffer;
      buffer_var_map_.Set(buffer->data, buffer);
    }
    for (const Buffer& buffer : block->alloc_buffers) {
      buffer_var_map_.Set(buffer->data, buffer);
    }
  }

  /*!
   * \brief Update the following block signature:
   * 1) T.alloc_buffer, if the block is scope root
   * 2) T.reads, if the block is not scope root
   * 3) T.writes, if the block is not scope root
   * \param block The block to be updated
   * \param is_scope_root A flag indicating if a block is the scope root of the block to be inlined
   * \return The updated block
   */
  Block UpdateBuffersInBlockSignature(Block block, bool is_scope_root) {
    // Step 1. Update `BlockNode::alloc_buffers`
    Array<Buffer> alloc_buffers;
    if (is_scope_root) {
      alloc_buffers.reserve(block->alloc_buffers.size());
      for (const Buffer& alloc_buffer : block->alloc_buffers) {
        if (!alloc_buffer.same_as(inlined_buffer_)) {
          alloc_buffers.push_back(alloc_buffer);
        }
      }
    } else {
      alloc_buffers = std::move(block->alloc_buffers);
    }
    // Step 2. Update `BlockNode::reads` and `BlockNode::writes`
    Array<BufferRegion> reads = std::move(block->reads);
    Array<BufferRegion> writes = std::move(block->writes);
    auto f_access_inline_buffer = [this](const BufferRegion& access) {
      return access->buffer.same_as(this->inlined_buffer_);
    };
    if (!is_scope_root && (std::any_of(reads.begin(), reads.end(), f_access_inline_buffer) ||
                           std::any_of(writes.begin(), writes.end(), f_access_inline_buffer))) {
      Array<Array<BufferRegion>> inspected = GetBlockReadWriteRegion(block, buffer_var_map_);
      reads = std::move(inspected[0]);
      writes = std::move(inspected[1]);
    }
    // Step 3. Assemble the result
    BlockNode* n = block.CopyOnWrite();
    n->reads = std::move(reads);
    n->writes = std::move(writes);
    n->alloc_buffers = std::move(alloc_buffers);
    return block;
  }

  /*!
   * \brief Opaque access to the buffer to be inlined is disallowed.
   * This method checks if a buffer var belongs to the buffer
   * \param buffer_var The buffer var to be checked
   */
  void CheckOpaqueAccess(const VarNode* buffer_var) {
    if (inlined_buffer_->data.get() == buffer_var) {
      this->has_opaque_access = true;
    }
  }

  /*!
   * \brief The buffer to be inlined is not allowed to be region matched.
   * This method checks if a block has the disallowed behavior of buffer region match.
   * \param block The block to be checked
   */
  void CheckMatchBufferRegion(const BlockNode* block) {
    for (const MatchBufferRegion& match_buffer_region : block->match_buffers) {
      const Buffer& matched = match_buffer_region->source->buffer;
      if (matched.same_as(inlined_buffer_)) {
        this->has_opaque_access = true;
      }
    }
  }

 protected:
  /*! \brief The buffer to be inlined */
  Buffer inlined_buffer_{nullptr};
  /*! \brief The body of the block to be inlined */
  const BufferStoreNode* inlined_store_{nullptr};
  /*! \brief The scope root */
  StmtSRef scope_root_sref_{nullptr};
  /*! \brief Maps a buffer's data field to itself */
  Map<Var, Buffer> buffer_var_map_;
  /*! \brief The indices used for indexing the buffer to be inlined */
  std::vector<Var> idx_vars_;
  /*! \brief The mapping to substitute index variables to PrimExprs */
  std::unordered_map<const VarNode*, PrimExpr> idx_sub_;

 public:
  /*!
   * \brief The Stmt to be replaced when removing the leaf block
   * \note The pair (src_stmt, tgt_stmt) are produced by LeafBlockRemovalPlan to indicate a
   * transformation on top of the input AST. We take this approach to avoid changing the AST twice
   */
  Stmt src_stmt{nullptr};
  /*! \brief The Stmt to be replaced to when removing the leaf block */
  Stmt tgt_stmt{nullptr};
  /*! \brief The reuse mapping of block srefs */
  Map<Block, Block> block_reuse;
  /*! \brief Indicates if there is any opaque access of the inlined buffer */
  bool has_opaque_access{false};
};

/*!
 * \brief Helper to inline the producer block into its consumer(s)
 * The derived class implements the following functionalities:
 * 1) Substitute `BufferLoad` on the buffer to be inlined
 * to its value calculation in the producer block
 * 2) Analyze the producer block to determine the remapping of index variables
 */
class ComputeInliner : public BaseInliner {
 public:
  explicit ComputeInliner(const Buffer& inlined_buffer, const Block& producer_block,
                          const StmtSRef& scope_root_sref)
      : BaseInliner(inlined_buffer, producer_block, scope_root_sref) {}

  bool BodyPatternAllowInline(const Block& producer_block) {
    if (inlined_store_ == nullptr) {
      return false;
    }

    // Fast path on trivial case:
    // Check the store indices are same with the block iters;
    store_value_ = inlined_store_->value;
    size_t num_iters = producer_block->iter_vars.size();
    size_t buffer_ndim = inlined_store_->indices.size();
    if (num_iters == buffer_ndim) {
      std::vector<Var> idx_vars;
      idx_vars.reserve(num_iters);
      for (size_t i = 0; i < num_iters; ++i) {
        const IterVar& iter = producer_block->iter_vars[i];
        const PrimExpr& e = inlined_store_->indices[i];
        if (e.same_as(iter->var) ||
            (analyzer_.CanProveEqual(e, 0) && analyzer_.CanProveEqual(iter->dom->min, 0) &&
             analyzer_.CanProveEqual(iter->dom->extent, 1))) {
          idx_vars.push_back(iter->var);
        } else {
          break;
        }
      }
      if (idx_vars.size() == num_iters) {
        // match success
        idx_vars_ = std::move(idx_vars);
        return true;
      }
    }

    // If the mapping for store indices is non-trivial
    // check bijective mapping from producer iter var to store indices
    Map<Var, Range> producer_iter_doms;
    for (const auto& iter : producer_block->iter_vars) {
      producer_iter_doms.Set(iter->var, iter->dom);
    }
<<<<<<< HEAD
    auto res = arith::DetectIterMap(
=======
    arith::IterMapResult res = arith::DetectIterMap(
>>>>>>> 47ba7771
        /*indices=*/inlined_store_->indices,
        /*input_iters=*/producer_iter_doms,
        /*predicate=*/true,
        /*check_level=*/arith::IterMapLevel::Bijective,
        /*analyzer=*/&analyzer_,
        /*simplify_trivial_iterators=*/false);
<<<<<<< HEAD
    if (res->indices.empty()) {
=======
    if (!res->errors.empty()) {
>>>>>>> 47ba7771
      // Failure: indices of BufferStore are not bijective affine
      return false;
    }
    idx_vars_.resize(buffer_ndim);
    for (size_t i = 0; i < idx_vars_.size(); ++i) {
      idx_vars_[i] = Var("ph_" + std::to_string(i), inlined_store_->indices[i].dtype());
    }
    auto inverse_iter_map = arith::InverseAffineIterMap(
        res->indices, Array<PrimExpr>(idx_vars_.begin(), idx_vars_.end()));
    for (const auto& iter : producer_block->iter_vars) {
      if (is_const_int(iter->dom->min) && analyzer_.CanProveEqual(iter->dom->extent, 1)) {
        // fallback mapping for constant iters
        inverse_iter_map.Set(iter->var, iter->dom->min);
      }
    }
    store_value_ = Substitute(store_value_, inverse_iter_map);
    return true;
  }

 private:
  using BaseInliner::VisitExpr_;
  using BaseInliner::VisitStmt_;

  PrimExpr VisitExpr_(const BufferLoadNode* _load) final {
    BufferLoad load = Downcast<BufferLoad>(StmtExprMutator::VisitExpr_(_load));
    if (!load->buffer.same_as(inlined_buffer_)) {
      return std::move(load);
    }
    return ReplaceInlinedBuffer(std::move(load));
  }

  PrimExpr ReplaceInlinedBuffer(BufferLoad load) {
    SetIndexSubstitution(load->indices);
    return Substitute(store_value_, idx_sub_);
  }

  /*!
   * \brief Set the mapping of index substitution `self->idx_sub_`
   * \param indices The expressions that the corresponding index variables are replaced to
   */
  void SetIndexSubstitution(const Array<PrimExpr>& indices) {
    ICHECK_EQ(indices.size(), idx_vars_.size());
    int n = idx_vars_.size();
    for (int i = 0; i < n; ++i) {
      idx_sub_[idx_vars_[i].get()] = indices[i];
    }
  }

  /*! \brief The arithmetic analyzer */
  arith::Analyzer analyzer_;
  /*! \brief The store value for inlinement. If the producer
   store indices are trivial, it is wrt the producer block iter var,
   otherwise it is wrt to the placeholder vars of store indices. */
  PrimExpr store_value_;
};

/*!
 * \brief Helper to inline the consumer block into its producer
 * The derived class implements the following functionalities:
 * 1) Analyze the consumer block to determine the remapping of index variables
 * 2) Substitute `BufferStore` of the buffer to be inlined,
 * replacing it with direct writing to the buffer that consumer writes
 */
class ReverseComputeInliner : public BaseInliner {
  class Substituter : public StmtExprMutator {
   public:
    explicit Substituter(ReverseComputeInliner* self) : self_(self) {}

   private:
    PrimExpr VisitExpr_(const VarNode* var) final {
      auto it = self_->idx_sub_.find(var);
      if (it == self_->idx_sub_.end()) {
        return GetRef<Var>(var);
      }
      return (*it).second;
    }

    PrimExpr VisitExpr_(const BufferLoadNode* _load) final {
      BufferLoad load = Downcast<BufferLoad>(StmtExprMutator::VisitExpr_(_load));
      return load->buffer.same_as(self_->inlined_buffer_) ? self_->producer_rhs_ : load;
    }

    ReverseComputeInliner* self_;
  };

 public:
  explicit ReverseComputeInliner(const Buffer& inlined_buffer, const BlockNode* producer_block,
                                 const BlockRealize& consumer_block_realize,
                                 const StmtSRef& scope_root_sref, const IRModule& mod)
      : BaseInliner(inlined_buffer, consumer_block_realize->block, scope_root_sref),
        producer_block_(producer_block),
        consumer_block_(consumer_block_realize->block.get()) {
    // Initialize the predicates to ensure consumer block iters are in-bound
    consumer_iter_in_bound_ = Bool(true);
    for (const IterVar& iter : consumer_block_realize->block->iter_vars) {
      consumer_iter_in_bound_ =
          consumer_iter_in_bound_ &&
          (iter->var >= iter->dom->min && iter->var < iter->dom->min + iter->dom->extent);
    }
  }

  bool BodyPatternAllowInline(const BlockRealize& consumer_block_realize) {
    const Block& consumer_block = consumer_block_realize->block;

    if (!is_one(consumer_block_realize->predicate)) {
      // Failure: Predicate is the consumer block is not supported
      return false;
    }
    if (inlined_store_ == nullptr) {
      // Failure: block body is not BufferStore
      return false;
    }
    std::vector<const BufferLoadNode*> loads = ExtractBufferLoad(inlined_buffer_, inlined_store_);
    if (loads.size() == 0) {
      // Failure: no BufferLoad from the `inlined_buffer_`
      return false;
    }

    // Collect block iter domains and update the substition map
    Map<Var, Range> consumer_iter_doms;
    for (const auto& iter_var : consumer_block->iter_vars) {
      consumer_iter_doms.Set(iter_var->var, iter_var->dom);
      // Set default mapping for unit iters
      if (is_const_int(iter_var->dom->extent, 1) && is_const_int(iter_var->dom->min)) {
        idx_sub_[iter_var->var.get()] = iter_var->dom->min;
      }
    }

    for (const BufferLoadNode* load : loads) {
      if (!UpdateAndCheckIndexExprs(load->indices)) {
        return false;
      }
    }

    arith::IterMapResult res = arith::DetectIterMap(
        /*indices=*/buffer_load_indices_,
        /*input_iters=*/consumer_iter_doms,
        /*predicate=*/true,
        /*check_level=*/arith::IterMapLevel::NoCheck,
        /*analyzer=*/&analyzer_,
        /*simplify_trivial_iterators=*/false);
    buffer_load_iter_map_ = res->indices;
    if (buffer_load_iter_map_.empty()) {
      // Failure: indices of BufferLoad are not bijective affine
      return false;
    }

    const BufferStoreNode* producer_store = nullptr;
    if (const auto* producer_if = producer_block_->body.as<tir::IfThenElseNode>()) {
      if (producer_if->else_case.defined()) {
        return false;
      }
      producer_store = producer_if->then_case.as<BufferStoreNode>();
    } else {
      producer_store = producer_block_->body.as<BufferStoreNode>();
    }
    if (producer_store == nullptr) {
      // Failure: producer block body is not BufferStore
      return false;
    }
    CreateInverseMapping(producer_store->indices);
    if (!CheckConsumerCovered()) {
      // Failure: consumer block iter domains are not covered by the producer block
      return false;
    }

    return true;
  }

 private:
  using BaseInliner::VisitExpr_;
  using BaseInliner::VisitStmt_;

  /*! \brief Generate the predicate after inlining based on the consumer predicate */
<<<<<<< HEAD
  PrimExpr BuildInlinedConsumerPredicate(const BlockNode* producer_block) {
=======
  Block BuildInlinedConsumerPredicate(const BlockNode* producer_block) {
>>>>>>> 47ba7771
    // Bind the producer block iter domains for simplification
    Map<Var, PrimExpr> subst_map;
    for (int i = 0, n = producer_block->iter_vars.size(); i < n; ++i) {
      const IterVar& iter = producer_block->iter_vars[i];
      analyzer_.Bind(iter->var, Range::FromMinExtent(iter->dom->min, iter->dom->extent));
    }
    // Substitute the consumer block iters with the corresponding iters in the producer blocks
    PrimExpr predicate = Substituter(this)(consumer_iter_in_bound_);
    // Simplify the predicate using the producer block iter domains
    predicate = analyzer_.Simplify(predicate);
<<<<<<< HEAD
    return predicate;
=======
    ObjectPtr<BlockNode> block = make_object<BlockNode>(*producer_block);
    if (is_one(predicate)) {
      return Block(block);
    }
    if (const auto* if_ = producer_block->body.as<tir::IfThenElseNode>()) {
      PrimExpr if_predicate = analyzer_.Simplify(if_->condition);
      if (!StructuralEqual()(predicate, if_predicate)) {
        predicate = analyzer_.Simplify(predicate && if_->condition);
      }
      block->body = IfThenElse(predicate, if_->then_case);
      return Block(block);
    }
    block->body = IfThenElse(predicate, block->body);
    return Block(block);
>>>>>>> 47ba7771
  }

  Stmt VisitStmt_(const BlockNode* op) final {
    Block src_block = GetRef<Block>(op);
    Block tgt_block = Downcast<Block>(BaseInliner::VisitStmt_(op));
    if (op == producer_block_) {
<<<<<<< HEAD
      auto new_predicate = BuildInlinedConsumerPredicate(tgt_block.get());
      if (!is_one(new_predicate)) {
        tgt_block.CopyOnWrite()->body = IfThenElse(new_predicate, tgt_block->body);
      } else {
        tgt_block.CopyOnWrite()->body = tgt_block->body;
      }
=======
      tgt_block = BuildInlinedConsumerPredicate(tgt_block.get());
>>>>>>> 47ba7771
      block_reuse.Set(src_block, tgt_block);
    }
    return std::move(tgt_block);
  }

  Stmt VisitStmt_(const BufferStoreNode* _store) final {
    BufferStore store = Downcast<BufferStore>(StmtExprMutator::VisitStmt_(_store));
    if (!store->buffer.same_as(inlined_buffer_)) {
      return std::move(store);
    }
    return ReplaceInlinedBuffer(std::move(store));
  }

  /*!
   * \brief Check the consumer block iter domains are covered by the producer block iter domains
   * \return Whether the consumer block iter domains are covered
   */
  bool CheckConsumerCovered() {
    Map<IterVar, arith::IntSet> producer_iter_doms;
    for (const IterVar& iter_var : producer_block_->iter_vars) {
      producer_iter_doms.Set(iter_var, arith::IntSet::FromRange(iter_var->dom));
    }
    // For each block iter in the consumer block, find the corresponding expression in the producer
    for (const IterVar& iter : consumer_block_->iter_vars) {
      if (auto it = idx_sub_.find(iter->var.get()); it != idx_sub_.end()) {
        const PrimExpr& producer_iter = it->second;
        arith::IntSet producer_iter_range = arith::EvalSet(producer_iter, producer_iter_doms);
        if (analyzer_.CanProve(producer_iter_range.min() > iter->dom->min) ||
            analyzer_.CanProve(producer_iter_range.max() <
                               iter->dom->min + iter->dom->extent - 1)) {
          return false;
        }
      } else {
        return false;
      }
    }
    return true;
  }

  /*!
   * \brief Apply the inverse of `buffer_load_iter_map_` to producer indices. Update `idx_sub_` with
   *        the result. It will be later used to transform the BufferStore indices of the producer.
   * \param producer_indices The BufferStore indices of the producer.
   */
  void CreateInverseMapping(const Array<PrimExpr> producer_indices) {
    auto inverse_iter_map = arith::InverseAffineIterMap(buffer_load_iter_map_, producer_indices);
    for (const auto& pair : inverse_iter_map) {
      idx_sub_[pair.first.get()] = pair.second;
    }
  }

  Stmt ReplaceInlinedBuffer(BufferStore producer) {
    producer_rhs_ = producer->value;
    return Substituter(this)(GetRef<BufferStore>(inlined_store_));
  }

  /*!
   * \brief Extracts expressions that loads a specific buffer
   * \param buffer The buffer to be loaded from
   * \param from The BufferStore statement to be extracted from
   * \return A list of `BufferLoad` expressions
   */
  static std::vector<const BufferLoadNode*> ExtractBufferLoad(const Buffer& buffer,
                                                              const BufferStoreNode* from) {
    struct Extractor : public ExprVisitor {
      void VisitExpr_(const BufferLoadNode* load) final {
        if (load->buffer.get() == buffer) {
          result.push_back(load);
        }
        ExprVisitor::VisitExpr_(load);
      }
      const BufferNode* buffer;
      std::vector<const BufferLoadNode*> result;
    } extractor;
    extractor.buffer = buffer.get();
    for (const PrimExpr& expr : from->indices) {
      extractor(expr);
    }
    extractor(from->value);
    return std::move(extractor.result);
  }

  /*!
   * \brief Update `buffer_load_indices_` with the given indices. If `buffer_load_indices_` is
   *        already non-empty, check it is consistent with the given indices.
   * \param indices The indices
   * \param expected_ndim The expected ndim of the access
   * \return A boolean flag indicating if the check is successful
   */
  bool UpdateAndCheckIndexExprs(const Array<PrimExpr>& indices) {
    if (buffer_load_indices_.empty()) {
      buffer_load_indices_ = indices;
    } else if (!std::equal(buffer_load_indices_.begin(), buffer_load_indices_.end(),
                           indices.begin(), indices.end(), ExprDeepEqual())) {
      // Failure: indices are not consistent in different BufferLoads
      return false;
    }
    return true;
  }

  /*! \brief The RHS value of the producer's BufferStore statement */
  PrimExpr producer_rhs_{nullptr};
  /*! \brief The indices of the consumer's BufferLoad */
  Array<PrimExpr> buffer_load_indices_;
  /*! \brief The IterMap representing the indices of the consumer's BufferLoad */
  Array<arith::IterSumExpr> buffer_load_iter_map_{nullptr};
  /*! \brief The producer block */
  const BlockNode* producer_block_{nullptr};
  /* \brief The consumer block */
  const BlockNode* consumer_block_{nullptr};
  /*! \brief The predicate to ensure the consumer block iters are in-bound. It will be inserted
   * as the predicate of the producer block after inlining.
   */
  PrimExpr consumer_iter_in_bound_{nullptr};
  /*! \brief The arithmetic analyzer */
  arith::Analyzer analyzer_;
};

void ComputeInlineImpl(ScheduleState self, const StmtSRef& producer_block_sref,
                       bool check_only = false) {
  const BlockNode* _producer_block = TVM_SREF_TO_BLOCK(producer_block_sref);
  Block producer_block = GetRef<Block>(_producer_block);
  HasInitBlock::Check(self->mod, producer_block);
  Buffer inlined_buffer = NotSingleReadWriteBuffer::GetSingleWrite(self, producer_block);
  // Step 1. Get the scope block
  StmtSRef scope_root_sref = GetScopeRoot(self, producer_block_sref,
                                          /*require_stage_pipeline=*/true);
  // Step 2. Check completeness
  CheckNotOutputBlock(self, producer_block_sref, scope_root_sref);
  CheckCompleteBlock(self, producer_block_sref, scope_root_sref);
  // Step 3. Analyze the block body
  ComputeInliner inliner(inlined_buffer, producer_block, scope_root_sref);
  if (!inliner.BodyPatternAllowInline(producer_block)) {
    throw BodyAnalysisError(false, self->mod, producer_block);
  }
  // Step 4. Create a plan that removes the leaf block to be inlined
  LeafBlockRemovalPlan(self, producer_block_sref, &inliner.src_stmt, &inliner.tgt_stmt);
  // Step 5. Create an AST where the leaf `producer_block_sref` points to is removed,
  // and update other blocks who read from the removed block
  Stmt tgt_stmt = inliner(GetRef<Stmt>(scope_root_sref->stmt));
  if (inliner.has_opaque_access) {
    throw OpaqueAccessError(self->mod, scope_root_sref);
  }
  // Step 6. Do the real mutation on the AST and the sref tree in the schedule state
  if (check_only) {
    return;
  }
  self->Replace(scope_root_sref, tgt_stmt, inliner.block_reuse);
}

void ComputeInline(ScheduleState self, const StmtSRef& producer_block_sref) {
  ComputeInlineImpl(self, producer_block_sref);
}

bool CanComputeInline(const ScheduleState& self, const StmtSRef& producer_block_sref) {
  try {
    ComputeInlineImpl(self, producer_block_sref, true);
  } catch (const tvm::runtime::Error& e) {
    return false;
  }
  return true;
}

void ReverseComputeInlineImpl(ScheduleState self, const StmtSRef& consumer_block_sref,
                              bool check_only = false) {
  const BlockNode* _consumer_block = TVM_SREF_TO_BLOCK(consumer_block_sref);
  Block consumer_block = GetRef<Block>(_consumer_block);
  BlockRealize consumer_block_realize = GetBlockRealize(self, consumer_block_sref);
  HasInitBlock::Check(self->mod, consumer_block);
  // Step 1. Get the scope block
  StmtSRef scope_root_sref = GetScopeRoot(self, consumer_block_sref,  //
                                          /*require_stage_pipeline=*/true);
  Buffer inlined_buffer =
      NotSingleReadWriteBuffer::GetSingleRead(self, consumer_block, scope_root_sref);
  // Step 2. Check completeness
  CheckCompleteBlock(self, consumer_block_sref, scope_root_sref);
  // Step 3. Check if the consumer has a single complete producer, and the producer is not an output
  // block
  StmtSRef producer_block_sref =
      NonSingleProducerError::Check(self, consumer_block_sref, scope_root_sref);
  CheckNotOutputBlock(self, producer_block_sref, scope_root_sref);
  // Step 4. Analyze the block body
  ReverseComputeInliner inliner(inlined_buffer, producer_block_sref->StmtAs<BlockNode>(),
                                consumer_block_realize, scope_root_sref, self->mod);
  if (!inliner.BodyPatternAllowInline(consumer_block_realize)) {
    throw BodyAnalysisError(true, self->mod, consumer_block);
  }
  // Step 5. Create a plan that removes the leaf block to be inlined
  LeafBlockRemovalPlan(self, consumer_block_sref, &inliner.src_stmt, &inliner.tgt_stmt);
  // Step 6. Create an AST where the leaf `consumer_block_sref` points to is removed,
  // and update other blocks who read from the removed block
  Stmt tgt_stmt = inliner(GetRef<Stmt>(scope_root_sref->stmt));
  if (inliner.has_opaque_access) {
    throw OpaqueAccessError(self->mod, scope_root_sref);
  }
  // Step 7. Do the real mutation on the AST and the sref tree in the schedule state
  if (check_only) {
    return;
  }
  self->Replace(scope_root_sref, tgt_stmt, inliner.block_reuse);
  // Step 8. Update the cached flags
  arith::Analyzer analyzer;
  BlockInfo& block_info = self->block_info[producer_block_sref];
  block_info.affine_binding = IsAffineBinding(
      /*realize=*/GetBlockRealize(self, producer_block_sref),
      /*loop_var_ranges=*/LoopDomainOfSRefTreePath(GetRef<StmtSRef>(producer_block_sref->parent)),
      /*analyzer=*/&analyzer);
}

bool CanReverseComputeInline(const ScheduleState& self, const StmtSRef& block_sref) {
  try {
    ReverseComputeInlineImpl(self, block_sref, true);
  } catch (const tvm::runtime::Error& e) {
    return false;
  }
  return true;
}

void ReverseComputeInline(ScheduleState self, const StmtSRef& consumer_block_sref) {
  ReverseComputeInlineImpl(self, consumer_block_sref);
}

/******** InstructionKind Registration ********/

struct ComputeInlineTraits : public UnpackedInstTraits<ComputeInlineTraits> {
  static constexpr const char* kName = "ComputeInline";
  static constexpr bool kIsPure = false;

 private:
  static constexpr size_t kNumInputs = 1;
  static constexpr size_t kNumAttrs = 0;
  static constexpr size_t kNumDecisions = 0;

  static void UnpackedApplyToSchedule(Schedule sch, BlockRV block_rv) {
    return sch->ComputeInline(block_rv);
  }

  static String UnpackedAsPython(Array<String> outputs, String block_rv) {
    PythonAPICall py("compute_inline");
    py.Input("block", block_rv);
    return py.Str();
  }

  template <typename>
  friend struct ::tvm::tir::UnpackedInstTraits;
};

struct ReverseComputeInlineTraits : public UnpackedInstTraits<ReverseComputeInlineTraits> {
  static constexpr const char* kName = "ReverseComputeInline";
  static constexpr bool kIsPure = false;

 private:
  static constexpr size_t kNumInputs = 1;
  static constexpr size_t kNumAttrs = 0;
  static constexpr size_t kNumDecisions = 0;

  static void UnpackedApplyToSchedule(Schedule sch, BlockRV block_rv) {
    return sch->ReverseComputeInline(block_rv);
  }

  static String UnpackedAsPython(Array<String> outputs, String block_rv) {
    PythonAPICall py("reverse_compute_inline");
    py.Input("block", block_rv);
    return py.Str();
  }

  template <typename>
  friend struct ::tvm::tir::UnpackedInstTraits;
};

TVM_REGISTER_INST_KIND_TRAITS(ComputeInlineTraits);
TVM_REGISTER_INST_KIND_TRAITS(ReverseComputeInlineTraits);

}  // namespace tir
}  // namespace tvm<|MERGE_RESOLUTION|>--- conflicted
+++ resolved
@@ -482,22 +482,14 @@
     for (const auto& iter : producer_block->iter_vars) {
       producer_iter_doms.Set(iter->var, iter->dom);
     }
-<<<<<<< HEAD
-    auto res = arith::DetectIterMap(
-=======
     arith::IterMapResult res = arith::DetectIterMap(
->>>>>>> 47ba7771
         /*indices=*/inlined_store_->indices,
         /*input_iters=*/producer_iter_doms,
         /*predicate=*/true,
         /*check_level=*/arith::IterMapLevel::Bijective,
         /*analyzer=*/&analyzer_,
         /*simplify_trivial_iterators=*/false);
-<<<<<<< HEAD
-    if (res->indices.empty()) {
-=======
     if (!res->errors.empty()) {
->>>>>>> 47ba7771
       // Failure: indices of BufferStore are not bijective affine
       return false;
     }
@@ -672,11 +664,7 @@
   using BaseInliner::VisitStmt_;
 
   /*! \brief Generate the predicate after inlining based on the consumer predicate */
-<<<<<<< HEAD
-  PrimExpr BuildInlinedConsumerPredicate(const BlockNode* producer_block) {
-=======
   Block BuildInlinedConsumerPredicate(const BlockNode* producer_block) {
->>>>>>> 47ba7771
     // Bind the producer block iter domains for simplification
     Map<Var, PrimExpr> subst_map;
     for (int i = 0, n = producer_block->iter_vars.size(); i < n; ++i) {
@@ -687,9 +675,6 @@
     PrimExpr predicate = Substituter(this)(consumer_iter_in_bound_);
     // Simplify the predicate using the producer block iter domains
     predicate = analyzer_.Simplify(predicate);
-<<<<<<< HEAD
-    return predicate;
-=======
     ObjectPtr<BlockNode> block = make_object<BlockNode>(*producer_block);
     if (is_one(predicate)) {
       return Block(block);
@@ -704,23 +689,13 @@
     }
     block->body = IfThenElse(predicate, block->body);
     return Block(block);
->>>>>>> 47ba7771
   }
 
   Stmt VisitStmt_(const BlockNode* op) final {
     Block src_block = GetRef<Block>(op);
     Block tgt_block = Downcast<Block>(BaseInliner::VisitStmt_(op));
     if (op == producer_block_) {
-<<<<<<< HEAD
-      auto new_predicate = BuildInlinedConsumerPredicate(tgt_block.get());
-      if (!is_one(new_predicate)) {
-        tgt_block.CopyOnWrite()->body = IfThenElse(new_predicate, tgt_block->body);
-      } else {
-        tgt_block.CopyOnWrite()->body = tgt_block->body;
-      }
-=======
       tgt_block = BuildInlinedConsumerPredicate(tgt_block.get());
->>>>>>> 47ba7771
       block_reuse.Set(src_block, tgt_block);
     }
     return std::move(tgt_block);

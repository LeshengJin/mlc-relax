/*
 * Licensed to the Apache Software Foundation (ASF) under one
 * or more contributor license agreements.  See the NOTICE file
 * distributed with this work for additional information
 * regarding copyright ownership.  The ASF licenses this file
 * to you under the Apache License, Version 2.0 (the
 * "License"); you may not use this file except in compliance
 * with the License.  You may obtain a copy of the License at
 *
 *   http://www.apache.org/licenses/LICENSE-2.0
 *
 * Unless required by applicable law or agreed to in writing,
 * software distributed under the License is distributed on an
 * "AS IS" BASIS, WITHOUT WARRANTIES OR CONDITIONS OF ANY
 * KIND, either express or implied.  See the License for the
 * specific language governing permissions and limitations
 * under the License.
 */

#include <unordered_set>

#include "../../analysis/var_use_def_analysis.h"
#include "../../transforms/ir_utils.h"
#include "../utils.h"

namespace tvm {
namespace tir {

/******** Error Classes ********/

class NotSingleWriteBlock : public ScheduleError {
 public:
  explicit NotSingleWriteBlock(IRModule mod, Buffer buffer, Array<StmtSRef> write_blocks)
      : mod_(std::move(mod)), buffer_(std::move(buffer)) {
    ICHECK_GT(write_blocks.size(), 1);
    write_blocks_.reserve(write_blocks.size());
    for (const StmtSRef& block_sref : write_blocks) {
      const BlockNode* block = TVM_SREF_TO_BLOCK(block_sref);
      write_blocks_.push_back(GetRef<Block>(block));
    }
  }

  String FastErrorString() const final {
    return "ScheduleError: The buffer is allowed to be written by single block.";
  }

  String DetailRenderTemplate() const final {
    size_t k = write_blocks_.size();
    return "The buffer " + buffer_->name + " is expected to be written by single block, but got " +
           std::to_string(k) + " blocks who write it.";
  }

  IRModule mod() const final { return mod_; }
  Array<ObjectRef> LocationsOfInterest() const final {
    return {write_blocks_.begin(), write_blocks_.end()};
  }

 private:
  IRModule mod_;
  Buffer buffer_;
  Array<Block> write_blocks_;
};

/******** Helper Functions/Classes ********/

/*! \brief The auxiliary info used for the insertion point and content of the cache stage. */
struct CacheStageInfo {
  /*! \brief The buffer to be read. */
  Buffer read_buffer;
  /*! \brief The buffer to be written. */
  Buffer write_buffer;
  /*! \brief The buffer allocation to be inserted into the block signature. */
  Optional<Buffer> alloc;
  /*! \brief The AST node whose body is where the cache stage should be inserted. */
  StmtSRef loc_sref;
  /*! \brief The index to insert the cache_read/cache_write stage. */
  size_t loc_pos;
  /*! \brief The cache_read/cache_write stage to be inserted. */
  Stmt cache_stage;
  /*! \brief The map used for ScheduleStateNode::Replace. */
  Map<Block, Block> block_reuse;
  /*! \brief A set of blocks that will consume the new cache. */
  std::unordered_set<StmtSRef, ObjectHash, ObjectEqual> consumer_blocks;
  /*! \brief cache region for the buffer to be cached */
  BufferRegion cache_region;
};

/*! \brief Return the buffer region related with the buffer */
Optional<BufferRegion> GetBufferRegionFromBuffer(const Array<BufferRegion>& buffer_regions,
                                                 const Buffer& buffer) {
  Optional<BufferRegion> res = NullOpt;
  for (const auto& region : buffer_regions) {
    if (region->buffer.same_as(buffer)) {
      ICHECK(!res.defined());
      res = region;
    }
  }
  return res;
}

struct ReindexCacheStageInfo : CacheStageInfo {
  /* Indices used to access the allocated cache buffer. */
  Array<PrimExpr> indices;
  /* Touched loop variable related information. */
  Array<Var> loop_vars;
  Array<Range> loop_ranges;
  /* Touched block variable related information. */
  Array<IterVar> block_iter_vars;
  Array<PrimExpr> block_iter_values;
};

/* \brief The schedule error that accessed buffer region is not a single point for
 * reindex_cache_read/write. */
class NotSinglePointAccess : public ScheduleError {
 public:
  explicit NotSinglePointAccess(IRModule mod, Block block, BufferRegion cache_region,
                                bool is_cache_read)
      : mod_(std::move(mod)), block_(std::move(block)), cache_region_(cache_region) {
    primitive_name_ = is_cache_read ? "reindex_cache_read" : "reindex_cache_write";
  }

  String FastErrorString() const final {
    return "ScheduleError: The buffer region accessed inside the block is not a single point.";
  }

  String DetailRenderTemplate() const final {
    std::ostringstream os;
    os << "The buffer region " << cache_region_
       << " accessed inside block {0} is not a single point, which violates"
       << " the prerequisite of " << primitive_name_ << " primitive.";
    return String(os.str());
  }

  IRModule mod() const final { return mod_; }
  Array<ObjectRef> LocationsOfInterest() const final { return {block_}; }

 private:
  IRModule mod_;
  Block block_;
  BufferRegion cache_region_;
  String primitive_name_;
};

/*!
 * \brief Create a loop nest that represents reindex cache copy (reindex_cache_read /
 * reindex_cache_write) from read buffer to write buffer.
 * \param cache_region The cached copy region.
 * \param info The cache stage information, which will be updated in the function.
 * \param storage_scope The storage scope of the cached buffer (only used in naming here)
 * \returns A block indicating the body of the loop nesting.
 */
template <bool is_cache_read>
Block MakeReindexCacheStage(const BufferRegion& cache_region, ReindexCacheStageInfo* info,
                            const String& storage_scope) {
  // loop variables
  std::vector<Var> loop_vars;
  // block variables
  Array<IterVar> block_vars;
  // bindings in block realize
  std::vector<PrimExpr> iter_values;
  // Create loop vars and block vars' binding_value
  Map<Var, Var> var_map;
  for (size_t i = 0; i < info->loop_vars.size(); ++i) {
    Var original_var = info->loop_vars[i];
    Var loop_var(original_var->name_hint, original_var.dtype());
    var_map.Set(original_var, loop_var);
    loop_vars.push_back(loop_var);
  }
  for (size_t i = 0; i < info->block_iter_vars.size(); ++i) {
    IterVar original_block_var = info->block_iter_vars[i];
    PrimExpr original_iter_value = info->block_iter_values[i];
    IterVar block_var = IterVar(
        /*dom=*/original_block_var->dom,
        /*var=*/Var(original_block_var->var->name_hint, original_block_var->var.dtype()),
        /*IterVarType=*/kDataPar);
    var_map.Set(original_block_var->var, block_var->var);
    block_vars.push_back(block_var);
    iter_values.push_back(Substitute(original_iter_value, var_map));
  }

  // block access region for read/write buffers
  Region read_access_region, write_access_region;
  Array<PrimExpr> read_access_indices, write_access_indices;
  // Compute read/write region and read/write access indices.
  Array<PrimExpr>& old_indices = (is_cache_read) ? read_access_indices : write_access_indices;
  Region& old_region = (is_cache_read) ? read_access_region : write_access_region;
  for (const Range& range : cache_region->region) {
    old_indices.push_back(Substitute(range->min, var_map));
    old_region.push_back(Range::FromMinExtent(old_indices.back(), Integer(1)));
  }
  Array<PrimExpr>& new_indices = (is_cache_read) ? write_access_indices : read_access_indices;
  Region& new_region = (is_cache_read) ? write_access_region : read_access_region;
  for (const PrimExpr& idx : info->indices) {
    new_indices.push_back(Substitute((idx), var_map));
    new_region.push_back(Range::FromMinExtent(new_indices.back(), Integer(1)));
  }

  // Create New Block
  Block block(
      /*iter_vars*/ std::move(block_vars),
      /*reads=*/{BufferRegion(info->read_buffer, read_access_region)},
      /*writes=*/{BufferRegion(info->write_buffer, write_access_region)},
      /*name_hint*/ cache_region->buffer->name + "_" + storage_scope,
      /*body=*/
      BufferStore(info->write_buffer, BufferLoad(info->read_buffer, read_access_indices),
                  write_access_indices),
      /*init=*/NullOpt,
      /*alloc_buffers=*/{},
      /*match_buffers=*/{},
      /*buf_doms=*/{});
  // Create Block Realize node
  Stmt body = BlockRealize(/*values=*/iter_values,
                           /*predicate=*/const_true(),
                           /*block=*/block);
  // Create surrounding loops
  for (size_t i = loop_vars.size(); i >= 1; --i) {
    body = For(/*loop_var=*/loop_vars[i - 1],
               /*min=*/info->loop_ranges[i - 1]->min,
               /*extent=*/info->loop_ranges[i - 1]->extent,
               /*kind=*/ForKind::kSerial,
               /*body=*/body);
  }
  info->cache_stage = std::move(body);
  return block;
}

/*!
 * \brief Create a loop nest that represents cache copy (cache_read / cache_write) from read buffer
 *        to write buffer.
 * \note This function will store the stmt with loop nesting to the CacheStageInfo, but only return
 *        the inside block.
 * \param cache_region The cached copy region.
 * \param info The cache stage information, which will be updated in the function.
 * \param storage_scope The storage scope of the cached buffer (only used in naming here)
 * \param cache_full_region A boolean indicating if the cache buffer is allocated with
 *        full region or compact region.
 * \returns A block indicating the body of the loop nesting.
 */
Block MakeCacheStage(const BufferRegion& cache_region, CacheStageInfo* info,
                     const String& storage_scope, bool cache_full_region = true) {
  // loop variables
  std::vector<Var> loop_vars;
  // bindings in block realize
  std::vector<PrimExpr> iter_values;
  // Create loop vars and block vars' binding_value
  for (const Range& axis_range : cache_region->region) {
    Var loop_var("ax" + std::to_string(loop_vars.size()), axis_range->extent.dtype());
    loop_vars.push_back(loop_var);
<<<<<<< HEAD
    iter_values.push_back(loop_var);
=======
    iter_values.push_back(cache_full_region ? (axis_range->min + loop_var) : loop_var);
>>>>>>> 481ff869
  }
  // block variables
  Array<IterVar> block_vars;
  // block access region for read/write buffers
<<<<<<< HEAD
  Region read_access_region, write_access_region;
  // indices used in block body
  Array<PrimExpr> read_access_indices, write_access_indices;
  // Create block vars, block's accessed region and accessing indices
  for (const Range& axis_range : cache_region->region) {
    Var var("v" + std::to_string(read_access_indices.size()), axis_range->extent.dtype());
    block_vars.push_back(IterVar(
        /*dom=*/Range::FromMinExtent(make_zero(axis_range->extent.dtype()), axis_range->extent),
        /*var=*/var,
        /*IterVarType=*/kDataPar));
    if (cache_region->buffer.same_as(info->read_buffer)) {
      // cache_read
      read_access_indices.push_back(axis_range->min + var);
      read_access_region.push_back(
          Range::FromMinExtent(axis_range->min + var, make_const(var.dtype(), 1)));
      write_access_indices.push_back(var);
      write_access_region.push_back(Range::FromMinExtent(var, make_const(var.dtype(), 1)));
    } else {
      // cache_write
      write_access_indices.push_back(axis_range->min + var);
      write_access_region.push_back(
          Range::FromMinExtent(axis_range->min + var, make_const(var.dtype(), 1)));
      read_access_indices.push_back(var);
      read_access_region.push_back(Range::FromMinExtent(var, make_const(var.dtype(), 1)));
=======
  Region read_access_region;
  Region write_access_region;
  // indices used in block body
  Array<PrimExpr> read_access_indices;
  Array<PrimExpr> write_access_indices;
  // Create block vars, block's accessed region and accessing indices
  for (int i = 0; i < static_cast<int>(cache_region->buffer->shape.size()); ++i) {
    Range axis_range = cache_region->region[i];
    Var var("v" + std::to_string(read_access_indices.size()), axis_range->extent.dtype());
    if (cache_full_region) {
      PrimExpr dim = cache_region->buffer->shape[i];
      block_vars.push_back(IterVar(/*dom=*/Range::FromMinExtent(make_zero(dim->dtype), dim),
                                   /*var=*/var,
                                   /*IterVarType=*/kDataPar));
      read_access_indices.push_back(var);
      write_access_indices.push_back(var);
      read_access_region.push_back(Range::FromMinExtent(var, make_const(var.dtype(), 1)));
      write_access_region.push_back(Range::FromMinExtent(var, make_const(var.dtype(), 1)));
    } else {
      block_vars.push_back(IterVar(
          /*dom=*/Range::FromMinExtent(make_zero(axis_range->extent.dtype()), axis_range->extent),
          /*var=*/var,
          /*IterVarType=*/kDataPar));
      if (cache_region->buffer.same_as(info->read_buffer)) {
        // cache_read
        read_access_indices.push_back(axis_range->min + var);
        read_access_region.push_back(
            Range::FromMinExtent(axis_range->min + var, make_const(var.dtype(), 1)));
        write_access_indices.push_back(var);
        write_access_region.push_back(Range::FromMinExtent(var, make_const(var.dtype(), 1)));
      } else {
        // cache_write
        write_access_indices.push_back(axis_range->min + var);
        write_access_region.push_back(
            Range::FromMinExtent(axis_range->min + var, make_const(var.dtype(), 1)));
        read_access_indices.push_back(var);
        read_access_region.push_back(Range::FromMinExtent(var, make_const(var.dtype(), 1)));
      }
>>>>>>> 481ff869
    }
  }

  // Create the body block:
  //   reads = [read_buffer[access_region]]
  //   writes = [write_buffer[access_region]]
  //     write_buffer[access_indices] = read_buffer[access_indices]
  Block block(
      /*iter_vars=*/std::move(block_vars),
      /*reads=*/{BufferRegion(info->read_buffer, read_access_region)},
      /*writes=*/{BufferRegion(info->write_buffer, write_access_region)},
      /*name_hint=*/cache_region->buffer->name + "_" + storage_scope,
      /*body=*/
      BufferStore(info->write_buffer, BufferLoad(info->read_buffer, read_access_indices),
                  write_access_indices),
      /*init=*/NullOpt,
      /*alloc_buffers=*/{},
      /*match_buffers=*/{},
      /*annotations=*/{});
  // Create the block realize node
  Stmt body = BlockRealize(/*values=*/iter_values,
                           /*predicate=*/const_true(),
                           /*block=*/block);
  // Create surrounding loops
  for (size_t i = loop_vars.size(); i >= 1; --i) {
    body = For(/*loop_var=*/loop_vars[i - 1],
               /*min=*/0,
               /*extent=*/cache_region->region[i - 1]->extent,
               /*kind=*/ForKind::kSerial,
               /*body=*/body);
  }
  info->cache_stage = std::move(body);
  return block;
}

/*!
 * \brief Create the reindex block and generate the corresponding outer loops.
 * \details The reindex block is a data copy block between the reindex buffer (the intermediate
 * buffer), and the target buffer.
    If buffer_index_type == kWrite, copy from the reindex buffer to the target buffer.
    If buffer_index_type == kRead, copy from the target buffer to the reindex buffer.
    The reindex block has the same block iters and the surrounding loops as the input block.
 However, if a block iter is not used in the indices of the target buffer being reindexed, the
 domain of the block iter, and the corresponding outer loop, will become constant value one, making
 it a trivial iter.
 * \param block The block to be reindexed
 * \param info The cache info
 * \param covered The set of block iter vars covered in the buffer access indices
 * \param original_indices The original buffer access indices
 * \param buffer_index The index of the target buffer
 * \param buffer_index_type The type of buffer index
 * \return The reindex block.
 */
Block MakeReIndexStage(const Block& block, CacheStageInfo* info,
                       const std::unordered_set<Var, ObjectPtrHash, ObjectPtrEqual>& covered,
                       const Array<PrimExpr>& original_indices, int buffer_index,
                       BufferIndexType buffer_index_type) {
  // iters of the reindex block
  Array<IterVar> new_block_iters;
  // the substitution map from the original block iter to the iters of the reindex block
  std::unordered_map<Var, Var, ObjectPtrHash, ObjectEqual> block_var_replace_map;
  // indices to access the reindex buffer and the target buffer
  Array<PrimExpr> reindex_indices, target_indices;

  // Step 1: Create block iters, access regions of the reindex block, and accessing indices to the
  // reindex buffer.
  std::unordered_set<int> skipped_block_iters;
  for (int i = 0, n = block->iter_vars.size(); i < n; ++i) {
    const IterVar& iter = block->iter_vars[i];
    Var var("v" + std::to_string(new_block_iters.size()), iter->var->dtype);
    bool used = covered.count(iter->var);
    if (used) {
      new_block_iters.push_back(IterVar(/*dom=*/iter->dom,
                                        /*var=*/var,
                                        /*IterVarType=*/kDataPar));
    } else {
      skipped_block_iters.insert(i);
    }
    if (used) {
      reindex_indices.push_back(var);
    }
    block_var_replace_map[iter->var] = var;
  }

  // Step 2: Replace the original block iters with the new block iters
  for (const PrimExpr& index : original_indices) {
    target_indices.push_back(Substitute(index, block_var_replace_map));
  }

  // Step 3: Create the reindex block

  // The src and the dst region and indices of the data copy
  Region src_region{nullptr};
  Region dst_region{nullptr};
  Array<PrimExpr> src_indices{nullptr};
  Array<PrimExpr> dst_indices{nullptr};

  if (buffer_index_type == BufferIndexType::kWrite) {
    src_indices = reindex_indices;
    dst_indices = target_indices;
  } else {
    src_indices = target_indices;
    dst_indices = reindex_indices;
  }

  // Create the body block
  Block new_block(
      /*iter_vars=*/new_block_iters,
      /*reads=*/{BufferRegion::FromPoint(info->read_buffer, src_indices)},
      /*writes=*/{BufferRegion::FromPoint(info->write_buffer, dst_indices)},
      /*name_hint=*/info->write_buffer->name + "_reindex",
      /*body=*/
      BufferStore(info->write_buffer, BufferLoad(info->read_buffer, src_indices), dst_indices));

  // Step 4: Create surrounding loops

  // Create loop vars and bindings for block iters
  std::vector<Var> loop_vars;         // loop variables
  std::vector<PrimExpr> iter_values;  // bindings in block realize
  for (int i = 0; i < static_cast<int>(block->iter_vars.size()); ++i) {
    if (skipped_block_iters.count(i)) {
      continue;
    }
    Var loop_var("ax" + std::to_string(loop_vars.size()), block->iter_vars[i]->var->dtype);
    loop_vars.push_back(loop_var);
    iter_values.push_back(loop_var);
  }

  // Create the block realize node
  Stmt body = BlockRealize(/*values=*/iter_values,
                           /*predicate=*/const_true(),
                           /*block=*/new_block);

  // Create the chain of loops
  for (int i = static_cast<int>(new_block_iters.size()) - 1; i >= 0; --i) {
    body = For(/*loop_var=*/loop_vars[i],
               /*min=*/new_block_iters[i]->dom->min,
               /*extent=*/new_block_iters[i]->dom->extent,
               /*kind=*/ForKind::kSerial,
               /*body=*/std::move(body));
  }
  // Update cache info, which will be used in the later rewriting.
  info->cache_stage = std::move(body);
  return new_block;
}

/*!
 * \brief Recalculate the `affine_binding` flag of a specific block
 * \param block_sref The sref to the specific block
 */
bool CalculateAffineFlag(const ScheduleState& self, const StmtSRef& block_sref) {
  if (block_sref->parent == nullptr) {
    return true;
  }
  arith::Analyzer analyzer;
  StmtSRef parent_sref = GetRef<StmtSRef>(block_sref->parent);
  return IsAffineBinding(/*realize=*/GetBlockRealize(self, block_sref),
                         /*loop_var_ranges=*/LoopDomainOfSRefTreePath(parent_sref),
                         /*analyzer=*/&analyzer);
}

/*!
 * \brief Insert the cache_read/cache_write stage into the specific position
 * \param stmt A sequence of statements or a single statement that the new stage is inserted in
 * \param pos The position where the cache stage is inserted
 * \param stage The stage to be inserted
 * \return A SeqStmt, the result after insertion
 */
Stmt InsertCacheStage(const Stmt& stmt, int pos, const Stmt& stage) {
  std::vector<Stmt> nest;
  Stmt body = stmt;
  while (true) {
    if (auto opt = body.as<AllocateConst>()) {
      auto alloc = opt.value();
      body = alloc->body;
      alloc.CopyOnWrite()->body = Evaluate(0);
      nest.push_back(alloc);
    } else if (auto opt = body.as<DeclBuffer>()) {
      auto decl_buffer = opt.value();
      body = decl_buffer->body;
      decl_buffer.CopyOnWrite()->body = Evaluate(0);
      nest.push_back(decl_buffer);
    } else {
      break;
    }
  }

  if (const auto* seq_stmt = body.as<SeqStmtNode>()) {
    Array<Stmt> seq = seq_stmt->seq;
    ICHECK_LE(pos, seq.size()) << "Cannot insert at position " << pos << " into sequence of length "
                               << seq.size();
    seq.insert(seq.begin() + pos, stage);
    body = SeqStmt(seq);
  } else if (pos == 0) {
    body = SeqStmt({stage, stmt});
  } else if (pos == 1) {
    body = SeqStmt({stmt, stage});
  } else {
    LOG(FATAL) << "Cannot insert at position " << pos
               << ".  When inserting adjacent to non-SeqStmt, "
               << "only positions 0 and 1 are valid.";
  }

  body = MergeNest(nest, body);

  return body;
}

/*!
 * \brief Get the only writer block of the input buffer in a given scope block.
 * \param self The state of the schedule
 * \param scope_sref The scope block where the write is considered
 * \param buffer The queried buffer
 * \return The sref of the only writer of the input buffer in the given scope,
 *         or `NullOpt` if no block writes it in the scope.
 * \throw NotSingleWriteBlock if there are more than one interested block.
 */
Optional<StmtSRef> GetOnlyWriteBlock(ScheduleState self, const StmtSRef& scope_sref,
                                     const Buffer& buffer) {
  BlockScope scope = self->GetBlockScope(scope_sref);
  auto it = scope->buffer_writers.find(buffer);
  if (it == scope->buffer_writers.end()) {
    return NullOpt;
  } else {
    const Array<StmtSRef>& block_srefs = it->second;
    ICHECK(!block_srefs.empty());
    if (block_srefs.size() > 1) {
      throw NotSingleWriteBlock(self->mod, buffer, block_srefs);
    }
    return block_srefs[0];
  }
}

/*!
 * \brief Check if all the consumer blocks of the given buffer in the given
 *        block scope are the children block of the given target stmt.
 * \param self The state of the schedule .
 * \param buffer The buffer whose consumer blocks are to be check.
 * \param scope_sref The scope block of the check.
 * \param stmt_sref The target stmt
 * \return A boolean indicating if all the consumer blocks of the input buffer
 *         meet the requirement.
 */
bool AllConsumersUnderStmt(ScheduleState self, Buffer buffer, StmtSRef scope_sref,
                           StmtSRef stmt_sref) {
  // Collect all children blocks of the target stmt.
  std::unordered_set<const BlockNode*> blocks_under_target;
  for (const StmtSRef& block_sref : GetChildBlocks(self, stmt_sref)) {
    const auto* block = block_sref->StmtAs<BlockNode>();
    ICHECK(block != nullptr);
    blocks_under_target.insert(block);
  }

  // For each block in the scope, if it is a consumer of the
  // input buffer, check if it is also a child block of the
  // target stmt.
  for (const StmtSRef& block_sref : GetChildBlocks(self, scope_sref)) {
    const auto* block = block_sref->StmtAs<BlockNode>();
    ICHECK(block != nullptr);
    if (GetBufferRegionFromBuffer(block->reads, buffer).defined()) {
      if (blocks_under_target.find(block) == blocks_under_target.end()) {
        return false;
      }
    }
  }
  return true;
}

/*!
 * \brief Get the buffer region under the sref tree path [dom_low_inclusive, dom_high_exclusive)
 * \param self The state of the schedule.
 * \param buffer_region The buffer region to be analyzed.
 * \param block_sref The sref of the block related to the region.
 * \param dom_low_inclusive The lowest node in the sref tree path.
 * \param dom_high_exclusive The highest node in the sref tree path.
 * \return The relaxed buffer region.
 */
BufferRegion RelaxBufferRegion(ScheduleState self, const BufferRegion& buffer_region,
                               const StmtSRef& block_sref, const StmtSRef& dom_low_inclusive,
                               const StmtSRef& dom_high_exclusive) {
  BlockRealize realize = GetBlockRealize(self, block_sref);
  Map<Var, PrimExpr> binding = GetBindings(realize);
  const Buffer& buffer = buffer_region->buffer;
  arith::Analyzer analyzer;
  BufferRegion subst_region = BufferRegion(buffer, Substitute(buffer_region->region, binding));
  Array<arith::IntSet> int_sets = AnalyzeRegionUpperBound(
      /*region=*/subst_region,
      /*predicate=*/realize->predicate,
      /*dom_low_inclusive=*/dom_low_inclusive,
      /*dom_high_exclusive=*/dom_high_exclusive,
      /*analyzer=*/&analyzer);
  ICHECK_EQ(buffer_region->region.size(), int_sets.size());

  Region region;
  region.reserve(int_sets.size());
  for (size_t i = 0; i < int_sets.size(); ++i) {
    region.push_back(int_sets[i].CoverRange(Range::FromMinExtent(0, buffer->shape[i])));
  }
  return BufferRegion(buffer, region);
}

/*! \brief Detect the insertion position of the new cache stage */
class CacheLocDetector : public StmtVisitor {
 public:
  /*!
   * \brief Detect the insertion position of the cache stage, and write the position into the
   * CacheStageInfo
   * \param self The state of the schedule
   * \param block_sref The sref of the unique writer block of the buffer being applied cache_read or
   * cache_write
   * \param scope_sref The sref of the scope block of the cached block
   * \param info The cache stage info.
   */
  template <bool is_cache_read>
  static void Detect(const ScheduleState& self, const StmtSRef& block_sref,
                     const StmtSRef& scope_sref, CacheStageInfo* info) {
    std::vector<StmtSRef> related_blocks;
    // If consumer is specified, skip detecting the others
    if (is_cache_read) {
      if (info->consumer_blocks.size() > 0) {
        for (StmtSRef consumer : info->consumer_blocks) {
          related_blocks.emplace_back(consumer);
        }
      } else {
        for (const Dependency& def : self->GetBlockScope(scope_sref)->GetDepsBySrc(block_sref)) {
          if (def->kind == DepKind::kRAW) {
            related_blocks.push_back(def->dst);
          }
        }
      }
    } else {
      for (const Dependency& def : self->GetBlockScope(scope_sref)->GetDepsBySrc(block_sref)) {
        if (def->kind == DepKind::kRAW) {
          if (info->consumer_blocks.count(def->dst)) {
            continue;
          }
          related_blocks.push_back(def->dst);
        }
      }
    }

    if (!related_blocks.empty()) {
      CacheLocDetector detector(self, block_sref, scope_sref, related_blocks);
      detector(GetRef<Stmt>(scope_sref->stmt));
      info->loc_sref = detector.loc_sref_;
      info->loc_pos = detector.loc_pos_;
    } else {
      info->loc_sref = scope_sref;

      auto block_body = scope_sref->StmtAs<BlockNode>()->body;
      // Find the SeqStmtNode within (potentially nested) AllocateConstNodes
      while (true) {
        if (auto* ptr = block_body.as<AllocateConstNode>()) {
          block_body = ptr->body;
        } else if (auto* ptr = block_body.as<DeclBufferNode>()) {
          block_body = ptr->body;
        } else {
          break;
        }
      }
      const auto* body = block_body.as<SeqStmtNode>();
      info->loc_pos = body == nullptr ? 1 : body->size();
    }
  }

 private:
  /*!
   * \brief Constructor
   * \param self The state of the schedule
   * \param block_sref The sref of the unique writer block of the buffer being applied cache_read or
   * cache_write
   * \param scope_sref The sref of the scope block of the cached block
   * \param related_blocks Producer blocks for cache_write, or consumer blocks for cache_read
   */
  CacheLocDetector(const ScheduleState self, const StmtSRef& block_sref, const StmtSRef& scope_sref,
                   const std::vector<StmtSRef>& related_blocks)
      : self_(self),
        block_sref_(block_sref),
        scope_sref_(scope_sref),
        related_blocks_(related_blocks) {}

  void VisitStmt_(const SeqStmtNode* seq_stmt) final {
    bool previous_visited_block = visited_block_;
    visited_block_ = false;

    for (size_t i = 0; i < seq_stmt->size(); ++i) {
      if (loc_pos_ != -1) {
        break;
      }
      VisitStmt(seq_stmt->seq[i]);
      // `pos` can be assigned only once when we visited `block_sref`
      if (visited_block_ && visited_related_ && loc_pos_ == -1) {
        // The offset of insert position from the block
        loc_pos_ = i;
        break;
      } else if (visited_related_) {
        // If meet the target consumer, stop searching
        break;
      }
    }
    visited_block_ = visited_block_ || previous_visited_block;
  }

  void VisitStmt_(const BlockNode* block) final {
    // Only visit the current scope under buffer writer's parent block
    if (block == scope_sref_->stmt) {
      // The block visited is the current parent scope
      StmtVisitor::VisitStmt_(block);
      // Handling cases when insert outside any loop or cache_read for input buffer
      if (visited_related_ && !loc_sref_.defined()) {
        loc_sref_ = self_->stmt2ref.at(block);
        // Handling cache_read for input buffer
        if (visited_block_ == false && loc_pos_ == -1) {
          loc_pos_ = 0;
        }
      }
      return;
    }
    // Update `visited_block`
    if (block_sref_->stmt == block) {
      visited_block_ = true;
      return;
    }
    // Update `visited_related`
    for (const StmtSRef& related_block : related_blocks_) {
      if (related_block->stmt == block) {
        visited_related_ = true;
        return;
      }
    }
  }

  void VisitStmt_(const ForNode* loop) final {
    StmtVisitor::VisitStmt_(loop);
    if (visited_block_ && visited_related_ && !loc_sref_.defined() && loc_pos_ != -1) {
      loc_sref_ = self_->stmt2ref.at(loop);
    }
  }

 private:
  /*! \brief The schedule class */
  const ScheduleState self_;
  /*! \brief The dominate block which write the buffer */
  const StmtSRef& block_sref_;
  /*! \brief The parent scope of the dominate block */
  const StmtSRef& scope_sref_;
  /*! \brief Producer blocks for cache_write and consumer blocks for cache_read */
  const std::vector<StmtSRef>& related_blocks_;
  /*! \brief The flag whether we have visited the dominate block */
  bool visited_block_{false};
  /*! \brief The flag whether we have visited at least one related blocks */
  bool visited_related_{false};
  /*! \brief The AST node whose body is where the cache stage should be inserted */
  StmtSRef loc_sref_{nullptr};
  /*! \brief The index to insert the cache_read/cache_write stage */
  int loc_pos_{-1};
};

/*! \brief Detect the insertion position of the new cache stage */
class CacheInplaceLocDetector : public StmtVisitor {
 public:
  /*!
   * \brief Detect the insertion position of the cache stage, and write the position into the
   * CacheStageInfo
   * \param self The state of the schedule
   * \param block_sref The sref of the unique block of the buffer being applied cache_inplace
   * \param scope_sref The sref of the scope block of the cached block
   * \param info The cache stage info.
   */
  static void Detect(const ScheduleState& self, const StmtSRef& block_sref,
                     const StmtSRef& scope_sref, CacheStageInfo* info) {
    CacheInplaceLocDetector detector(self, block_sref, scope_sref);
    detector(GetRef<Stmt>(scope_sref->stmt));
    info->loc_sref = detector.loc_sref_;
    info->loc_pos = detector.loc_pos_;
  }

 private:
  /*!
   * \brief Constructor
   * \param self The state of the schedule
   * \param block_sref The sref of the unique writer block of the buffer being applied cache_inplace
   * \param scope_sref The sref of the scope block of the cached block
   */
  CacheInplaceLocDetector(const ScheduleState self, const StmtSRef& block_sref,
                          const StmtSRef& scope_sref)
      : self_(self), block_sref_(block_sref), scope_sref_(scope_sref) {}

  void VisitStmt_(const SeqStmtNode* seq_stmt) final {
    for (size_t i = 0; i < seq_stmt->size(); ++i) {
      if (loc_pos_ != -1) {
        break;
      }
      VisitStmt(seq_stmt->seq[i]);
      // `pos` can be assigned only once when we visited `block_sref`
      if (visited_block_ && loc_pos_ == -1) {
        // The offset of insert position from the block
        loc_pos_ = i;
        return;
      }
    }
  }

  void VisitStmt_(const BlockNode* block) final {
    // Only visit the current scope under buffer writer's parent block
    if (block == scope_sref_->stmt) {
      // The block visited is the current parent scope
      StmtVisitor::VisitStmt_(block);
      // Handling cases when insert outside any loop
      if (visited_block_ && !loc_sref_.defined()) {
        loc_sref_ = self_->stmt2ref.at(block);
        // Handling for input buffer
        if (loc_pos_ == -1) {
          loc_pos_ = 0;
        }
      }
    } else if (block_sref_->stmt == block) {
      visited_block_ = true;
    }
  }

  void VisitStmt_(const ForNode* loop) final {
    StmtVisitor::VisitStmt_(loop);
    if (visited_block_ && !loc_sref_.defined()) {
      loc_sref_ = self_->stmt2ref.at(loop);
      if (loc_pos_ == -1) {
        loc_pos_ = 0;
      }
    }
  }

 private:
  /*! \brief The schedule class */
  const ScheduleState self_;
  /*! \brief The dominate block which write the buffer */
  const StmtSRef& block_sref_;
  /*! \brief The parent scope of the dominate block */
  const StmtSRef& scope_sref_;
  /*! \brief The flag whether we have visited the target block */
  bool visited_block_{false};
  /*! \brief The AST node whose body is where the cache stage should be inserted */
  StmtSRef loc_sref_{nullptr};
  /*! \brief The index to insert the cache_read/cache_write stage */
  int loc_pos_{-1};
};

class ReindexCacheReadRewriter;

/*! \brief Mutator for CacheRead. */
class CacheReadRewriter : public StmtExprMutator {
 public:
  /*!
   * \brief Rewrite the AST and add a cache_read stage with the information provided
   * \param scope_sref The parent scope of this mutation
   * \param info The cache stage information
   * \param cache_full_region A boolean indicating if the cache buffer is allocated with
   *        full region or compact region.
   * \return The new AST rooting at the original parent scope
   */
  static Stmt Rewrite(const StmtSRef& scope_sref, CacheStageInfo* info,
                      bool cache_full_region = true) {
    CacheReadRewriter rewriter(scope_sref, info, cache_full_region);
    return rewriter(GetRef<Stmt>(scope_sref->stmt));
  }

 private:
<<<<<<< HEAD
  explicit CacheReadRewriter(const StmtSRef& scope_sref, CacheStageInfo* info)
      : scope_sref_(scope_sref), info_(info) {
    auto update_region = [&](const Region& region, const Region& offset) -> Region {
      arith::Analyzer ana;
      ICHECK_EQ(region.size(), offset.size());
      std::vector<Range> ret;
      for (size_t i = 0; i < region.size(); ++i) {
        ret.push_back(
            Range::FromMinExtent(ana.Simplify(region[i]->min - offset[i]->min), region[i]->extent));
      }
      return ret;
    };

    update_access_regions = [&](Array<BufferRegion> regions) {
      std::vector<BufferRegion> ret;
      for (const BufferRegion& region : regions) {
        if (region->buffer.same_as(info_->read_buffer)) {
          ret.push_back(BufferRegion(info_->write_buffer,
                                     update_region(region->region, info_->cache_region->region)));
        } else {
          ret.push_back(region);
        }
      }
      return ret;
    };
    update_match_buffers = [&](Array<MatchBufferRegion> match_buffers) {
      std::vector<MatchBufferRegion> ret;
=======
  explicit CacheReadRewriter(const StmtSRef& scope_sref, CacheStageInfo* info,
                             bool cache_full_region = true)
      : scope_sref_(scope_sref), info_(info), cache_full_region_(cache_full_region) {
    auto update_region = [this](const Region& region, const Region& offset) -> Region {
      ICHECK_EQ(region.size(), offset.size());
      std::vector<Range> ret;
      for (size_t i = 0; i < region.size(); ++i) {
        ret.push_back(Range::FromMinExtent(ana_.Simplify(region[i]->min - offset[i]->min),
                                           region[i]->extent));
      }
      return ret;
    };

    update_access_regions = [this, update_region](Array<BufferRegion> regions) {
      if (cache_full_region_) {
        return ReplaceBuffer(std::move(regions), info_->read_buffer, info_->write_buffer);
      }

      Array<BufferRegion> ret;
      for (const BufferRegion& region : regions) {
        if (region->buffer.same_as(info_->read_buffer)) {
          ret.push_back(BufferRegion(info_->write_buffer,
                                     update_region(region->region, info_->cache_region->region)));
        } else {
          ret.push_back(region);
        }
      }
      return ret;
    };
    update_match_buffers = [this, update_region](Array<MatchBufferRegion> match_buffers) {
      if (cache_full_region_) {
        return ReplaceBuffer(std::move(match_buffers), info_->read_buffer, info_->write_buffer);
      }

      Array<MatchBufferRegion> ret;
>>>>>>> 481ff869
      for (const MatchBufferRegion& match_buffer : match_buffers) {
        if (match_buffer->source->buffer.same_as(info_->read_buffer)) {
          ret.push_back(MatchBufferRegion(
              match_buffer->buffer,
              BufferRegion(info_->write_buffer, update_region(match_buffer->source->region,
                                                              info_->cache_region->region))));
        } else {
          ret.push_back(match_buffer);
        }
      }
      return ret;
    };
  }

  Stmt VisitStmt_(const ForNode* loop) final {
    Stmt stmt = StmtMutator::VisitStmt_(loop);
    // Check the insertion point
    if (loop == info_->loc_sref->stmt) {
      // Insert cache stage into the loop if it is the right place
      ObjectPtr<ForNode> n = make_object<ForNode>(*stmt.as<ForNode>());
      n->body = InsertCacheStage(n->body, info_->loc_pos, info_->cache_stage);
      stmt = Stmt(n);
    }
    return stmt;
  }

  Stmt VisitStmt_(const BlockNode* block) override {
    Block old_stmt = GetRef<Block>(block);
    // Check if this block is one of the specified consumers.
    // If no consumer blocks are specified, all blocks should be considered consumers.
    bool is_consumer = info_->consumer_blocks.empty();
    // Otherwise check if this is one of the specified blocks.
    for (StmtSRef consumer_sref : info_->consumer_blocks) {
      const BlockNode* consumer_node = TVM_SREF_TO_BLOCK(consumer_sref);
      Block consumer_block = GetRef<Block>(consumer_node);
      if (old_stmt.same_as(consumer_block)) {
        is_consumer = true;
      }
    }
    // Keep track of this blocks status. We'll use this when rewriting loads.
    current_block_consumes = is_consumer;
    // We don't mutate the block which generates info->read_buffer.
    if (block != scope_sref_->stmt &&
        GetBufferRegionFromBuffer(block->writes, info_->read_buffer).defined()) {
      return std::move(old_stmt);
    }
    // Mutate the body
    Block stmt = Downcast<Block>(StmtMutator::VisitStmt_(block));
    // Check the insertion point
    if (block == info_->loc_sref->stmt) {
      // Insert cache stage into the block if it is the right place
      ObjectPtr<BlockNode> n = make_object<BlockNode>(*stmt.as<BlockNode>());
      n->body = InsertCacheStage(n->body, info_->loc_pos, info_->cache_stage);
      stmt = Block(n);
    }
    // Check if it is the block corresponding to the parent scope
    if (block == scope_sref_->stmt) {
      // If so, put buffer allocation on the parent scope
      ObjectPtr<BlockNode> n = make_object<BlockNode>(*stmt.as<BlockNode>());
      // In cache_inplace case, alloc_buffer may be already exits.
      if (info_->alloc.defined()) {
        n->alloc_buffers.push_back(info_->alloc.value());
        stmt = Block(n);
      }
    } else {
      // Otherwise, update read regions and match_buffers
      // Only make this change if the block is one of the specified consumers.
      if (is_consumer) {
        Array<BufferRegion> reads = update_access_regions(block->reads);
        Array<MatchBufferRegion> match_buffers = update_match_buffers(block->match_buffers);
        if (!reads.same_as(block->reads) || !match_buffers.same_as(block->match_buffers)) {
          ObjectPtr<BlockNode> n = make_object<BlockNode>(*stmt.as<BlockNode>());
          n->reads = std::move(reads);
          n->match_buffers = std::move(match_buffers);
          stmt = Block(n);
        }
      }
    }
    info_->block_reuse.Set(old_stmt, stmt);
    return std::move(stmt);
  }

  Array<PrimExpr> RewriteIndices(const Array<PrimExpr>& indices) {
<<<<<<< HEAD
    arith::Analyzer ana;
    std::vector<PrimExpr> ret;
    for (size_t i = 0; i < indices.size(); ++i) {
      ret.push_back(ana.Simplify(indices[i] - info_->cache_region->region[i]->min));
=======
    std::vector<PrimExpr> ret;
    for (size_t i = 0; i < indices.size(); ++i) {
      ret.push_back(ana_.Simplify(indices[i] - info_->cache_region->region[i]->min));
>>>>>>> 481ff869
    }
    return ret;
  }

  PrimExpr VisitExpr_(const BufferLoadNode* load) override {
    if (load->buffer.same_as(info_->read_buffer) && current_block_consumes) {
      ObjectPtr<BufferLoadNode> n = make_object<BufferLoadNode>(*load);
      n->buffer = info_->write_buffer;
<<<<<<< HEAD
      n->indices = std::move(RewriteIndices(load->indices));
=======
      if (!cache_full_region_) {
        n->indices = std::move(RewriteIndices(load->indices));
      }
>>>>>>> 481ff869
      return PrimExpr(n);
    }
    return ExprMutator::VisitExpr_(load);
  }

  PrimExpr VisitExpr_(const VarNode* op) final {
    if (op == info_->read_buffer->data.get()) {
      return info_->write_buffer->data;
    }
    return GetRef<PrimExpr>(op);
  }

 private:
  /*! \brief The parent scope of the insertion */
  const StmtSRef& scope_sref_;
  /*! \brief The info for inserting cache stage */
  CacheStageInfo* info_;
  /*! \brief Whether the most recently visited block is a specified consumer. */
  bool current_block_consumes;
  /*! \brief function to update read/write region of block being cache read.*/
  std::function<Array<BufferRegion>(Array<BufferRegion>)> update_access_regions;
  /*! \brief function to update match buffers of block being cache read.*/
  std::function<Array<MatchBufferRegion>(Array<MatchBufferRegion>)> update_match_buffers;
  /*!
   * \brief A boolean indicating if the cache buffer is allocated with
   *        full region or compact region.
   */
  bool cache_full_region_;
  /*! \brief Arithmetic analyzer. */
  arith::Analyzer ana_;

  friend ReindexCacheReadRewriter;
};

/*! \brief Mutator for ReindexCacheRead. */
class ReindexCacheReadRewriter : public CacheReadRewriter {
 public:
  /*!
   * \brief Rewrite the AST and add a cache_read stage with the information provided.
   * \param scope_sref The parent scope of this mutation.
   * \param info The cache stage information.
   * \return The new AST rooting at the original parent scope.
   */
  static Stmt Rewrite(const StmtSRef& scope_sref, ReindexCacheStageInfo* info) {
    ReindexCacheReadRewriter rewriter(scope_sref, info);
    return rewriter(GetRef<Stmt>(scope_sref->stmt));
  }

 private:
  explicit ReindexCacheReadRewriter(const StmtSRef& scope_sref, ReindexCacheStageInfo* info)
      : CacheReadRewriter(scope_sref, info) {
    new_indices_ = info->indices;
    update_access_regions = [&](Array<BufferRegion> reads) {
      Array<BufferRegion> new_reads;
      for (const BufferRegion& buf_region : reads) {
        if (buf_region->buffer.same_as(info_->read_buffer)) {
          Array<Range> region;
          for (const PrimExpr index : new_indices_) {
            region.push_back(Range::FromMinExtent(index, Integer(1)));
          }
          new_reads.push_back(BufferRegion(info_->write_buffer, region));
        } else {
          new_reads.push_back(buf_region);
        }
      }
      return new_reads;
    };
    update_match_buffers = [&](const Array<MatchBufferRegion> match_buffers) {
      Array<MatchBufferRegion> new_match_buffers;
      for (const MatchBufferRegion& match_buffer_region : match_buffers) {
        BufferRegion source = match_buffer_region->source;
        if (source->buffer.same_as(info_->read_buffer)) {
          Array<Range> region;
          for (const PrimExpr index : new_indices_) {
            region.push_back(Range::FromMinExtent(index, Integer(1)));
          }
          new_match_buffers.push_back(MatchBufferRegion(match_buffer_region->buffer,
                                                        BufferRegion(info_->write_buffer, region)));
        } else {
          new_match_buffers.push_back(match_buffer_region);
        }
      }
      return new_match_buffers;
    };
  }

  PrimExpr VisitExpr_(const BufferLoadNode* load) final {
    if (load->buffer.same_as(info_->read_buffer) && current_block_consumes) {
      ObjectPtr<BufferLoadNode> n = make_object<BufferLoadNode>(*load);
      n->buffer = info_->write_buffer;
      n->indices = new_indices_;
      return PrimExpr(n);
    }
    return ExprMutator::VisitExpr_(load);
  }

  /*! \brief The indices to use for new buffer. */
  Array<PrimExpr> new_indices_;
};

class ReindexCacheWriteRewriter;

/*! \brief Mutator for CacheWrite */
class CacheWriteRewriter : public StmtExprMutator {
 public:
  /*!
   * \brief Rewrite the AST and add a cache_write stage with the information provided.
   * \param scope_sref The parent scope of this mutation.
   * \param writer_block_sref The only writer block in the scope.
   * \param info The cache stage information.
   * \param cache_full_region A boolean indicating if the cache buffer is allocated with
   *        full region or compact region.
   * \return The new AST rooting at the original parent scope.
   */
  static Stmt Rewrite(const StmtSRef& scope_sref, const StmtSRef& writer_block_sref,
                      CacheStageInfo* info, bool cache_full_region = true) {
    CacheWriteRewriter rewriter(scope_sref, writer_block_sref, info, cache_full_region);
    return rewriter(GetRef<Stmt>(scope_sref->stmt));
  }

 private:
  explicit CacheWriteRewriter(const StmtSRef& scope_sref, const StmtSRef& writer_block_sref,
<<<<<<< HEAD
                              CacheStageInfo* info)
      : scope_sref_(scope_sref), writer_block_sref_(writer_block_sref), info_(info) {
    auto update_region = [&](const Region& region, const Region& offset) -> Region {
      arith::Analyzer ana;
      ICHECK_EQ(region.size(), offset.size());
      std::vector<Range> ret;
      for (size_t i = 0; i < region.size(); ++i) {
        ret.push_back(
            Range::FromMinExtent(ana.Simplify(region[i]->min - offset[i]->min), region[i]->extent));
=======
                              CacheStageInfo* info, bool cache_full_region = true)
      : scope_sref_(scope_sref),
        writer_block_sref_(writer_block_sref),
        info_(info),
        cache_full_region_(cache_full_region) {
    auto update_region = [this](const Region& region, const Region& offset) -> Region {
      ICHECK_EQ(region.size(), offset.size());
      std::vector<Range> ret;
      for (size_t i = 0; i < region.size(); ++i) {
        ret.push_back(Range::FromMinExtent(ana_.Simplify(region[i]->min - offset[i]->min),
                                           region[i]->extent));
>>>>>>> 481ff869
      }
      return ret;
    };

<<<<<<< HEAD
    update_access_regions = [&](Array<BufferRegion> regions) {
      std::vector<BufferRegion> ret;
=======
    update_access_regions = [this, update_region](Array<BufferRegion> regions) {
      if (cache_full_region_) {
        return ReplaceBuffer(regions, info_->write_buffer, info_->read_buffer);
      }

      Array<BufferRegion> ret;
>>>>>>> 481ff869
      for (const BufferRegion& region : regions) {
        if (region->buffer.same_as(info_->write_buffer)) {
          ret.push_back(BufferRegion(info_->read_buffer,
                                     update_region(region->region, info_->cache_region->region)));
        } else {
          ret.push_back(region);
        }
      }
      return ret;
    };
<<<<<<< HEAD
    update_match_buffers = [&](Array<MatchBufferRegion> match_buffers) {
      std::vector<MatchBufferRegion> ret;
=======
    update_match_buffers = [this, update_region](Array<MatchBufferRegion> match_buffers) {
      if (cache_full_region_) {
        return ReplaceBuffer(match_buffers, info_->write_buffer, info_->read_buffer);
      }

      Array<MatchBufferRegion> ret;
>>>>>>> 481ff869
      for (const MatchBufferRegion& match_buffer : match_buffers) {
        if (match_buffer->source->buffer.same_as(info_->write_buffer)) {
          ret.push_back(MatchBufferRegion(
              match_buffer->buffer,
              BufferRegion(info_->read_buffer, update_region(match_buffer->source->region,
                                                             info_->cache_region->region))));
        } else {
          ret.push_back(match_buffer);
        }
      }
      return ret;
    };
  }

  Stmt VisitStmt_(const ForNode* loop) final {
    Stmt stmt = StmtMutator::VisitStmt_(loop);
    // Check the insertion point
    if (loop == info_->loc_sref->stmt) {
      // Insert cache stage into the loop if it is the right place
      ObjectPtr<ForNode> n = make_object<ForNode>(*stmt.as<ForNode>());
      n->body = InsertCacheStage(n->body, info_->loc_pos, info_->cache_stage);
      stmt = Stmt(n);
    }
    return stmt;
  }

  Stmt VisitStmt_(const BlockNode* block) override {
    Block old_stmt = GetRef<Block>(block);

    // Check if this block is one of the specified cache consumers.
    // update the read buffer to the cache.
    for (StmtSRef consumer_sref : info_->consumer_blocks) {
      const BlockNode* consumer_node = TVM_SREF_TO_BLOCK(consumer_sref);
      Block consumer_block = GetRef<Block>(consumer_node);
      if (old_stmt.same_as(consumer_block)) {
        Array<BufferRegion> writes = update_access_regions(block->writes);
        Array<BufferRegion> reads = update_access_regions(block->reads);
        Array<MatchBufferRegion> match_buffers = update_match_buffers(block->match_buffers);
        if (!writes.same_as(block->writes) || !reads.same_as(block->reads) ||
            !match_buffers.same_as(block->match_buffers)) {
          auto n = CopyOnWrite(block);
          n->writes = std::move(writes);
          n->reads = std::move(reads);
          n->match_buffers = std::move(match_buffers);
          n->body = VisitStmt(block->body);
          Block new_consumer = Block(n);
          info_->block_reuse.Set(old_stmt, new_consumer);
          return std::move(new_consumer);
        }
        return std::move(old_stmt);
      }
    }

    // We only mutate the block which generates info->write_buffer
    if (block != writer_block_sref_->stmt && block != scope_sref_->stmt && !under_writer_block_) {
      return std::move(old_stmt);
    }

    // Mutate the body
    bool under_scope = under_writer_block_ || block == writer_block_sref_->stmt;
    std::swap(under_scope, under_writer_block_);
    Block stmt = Downcast<Block>(StmtMutator::VisitStmt_(block));
    std::swap(under_scope, under_writer_block_);

    // Find the insertion point
    if (block == info_->loc_sref->stmt) {
      ObjectPtr<BlockNode> n = make_object<BlockNode>(*stmt.as<BlockNode>());
      n->body = InsertCacheStage(n->body, info_->loc_pos, info_->cache_stage);
      stmt = Block(n);
    }
    // Put buffer allocation on the parent scope
    if (block == scope_sref_->stmt) {
      ObjectPtr<BlockNode> n = make_object<BlockNode>(*stmt.as<BlockNode>());
      // In cache_inplace case, alloc_buffer may be already exits.
      if (info_->alloc.defined()) {
        n->alloc_buffers.push_back(info_->alloc.value());
        stmt = Block(n);
      }
    } else {
      // Since cache_write changes the block, we need to update the buffer it writes
      auto writes = update_access_regions(block->writes);
      auto reads = update_access_regions(block->reads);
      auto match_buffers = update_match_buffers(block->match_buffers);
      if (!writes.same_as(block->writes) || !reads.same_as(block->reads) ||
          !match_buffers.same_as(block->match_buffers)) {
        ObjectPtr<BlockNode> n = make_object<BlockNode>(*stmt.as<BlockNode>());
        n->writes = std::move(writes);
        n->reads = std::move(reads);
        n->match_buffers = std::move(match_buffers);
        stmt = Block(n);
      }
    }
    info_->block_reuse.Set(old_stmt, stmt);
    return std::move(stmt);
  }

  Array<PrimExpr> RewriteIndices(const Array<PrimExpr>& indices) {
<<<<<<< HEAD
    arith::Analyzer ana;
    std::vector<PrimExpr> ret;
    for (size_t i = 0; i < indices.size(); ++i) {
      ret.push_back(ana.Simplify(indices[i] - info_->cache_region->region[i]->min));
=======
    std::vector<PrimExpr> ret;
    for (size_t i = 0; i < indices.size(); ++i) {
      ret.push_back(ana_.Simplify(indices[i] - info_->cache_region->region[i]->min));
>>>>>>> 481ff869
    }
    return ret;
  }

  Stmt VisitStmt_(const BufferStoreNode* store) override {
    BufferStore stmt = Downcast<BufferStore>(StmtMutator::VisitStmt_(store));
    if (stmt->buffer.same_as(info_->write_buffer)) {
      auto n = CopyOnWrite(stmt.get());
      n->buffer = info_->read_buffer;
<<<<<<< HEAD
      n->indices = std::move(RewriteIndices(n->indices));
=======
      if (!cache_full_region_) {
        n->indices = std::move(RewriteIndices(n->indices));
      }
>>>>>>> 481ff869
      return Stmt(n);
    } else {
      return std::move(stmt);
    }
  }

  PrimExpr VisitExpr_(const BufferLoadNode* load) override {
    if (load->buffer.same_as(info_->write_buffer)) {
      ObjectPtr<BufferLoadNode> n = make_object<BufferLoadNode>(*load);
      n->buffer = info_->read_buffer;
<<<<<<< HEAD
      n->indices = std::move(RewriteIndices(n->indices));
=======
      if (!cache_full_region_) {
        n->indices = std::move(RewriteIndices(n->indices));
      }
>>>>>>> 481ff869
      return PrimExpr(n);
    }
    return ExprMutator::VisitExpr_(load);
  }

  PrimExpr VisitExpr_(const VarNode* op) final {
    if (op == info_->write_buffer->data.get()) {
      return info_->read_buffer->data;
    }
    return GetRef<PrimExpr>(op);
  }

 private:
  /*! \brief The parent scope of the insertion. */
  const StmtSRef& scope_sref_;
  /*! \brief The parent scope of the insertion. */
  const StmtSRef& writer_block_sref_;
  /*! \brief The info for inserting cache stage. */
  CacheStageInfo* info_;
  /*! \brief Whether the current node is under the given block. */
  bool under_writer_block_{false};
  /*! \brief function to update read/write region of block being cache write.*/
  std::function<Array<BufferRegion>(Array<BufferRegion>)> update_access_regions;
  /*! \brief function to update match buffers of block being cache write.*/
  std::function<Array<MatchBufferRegion>(Array<MatchBufferRegion>)> update_match_buffers;
  /*!
   * \brief A boolean indicating if the cache buffer is allocated with
   *        full region or compact region.
   */
  bool cache_full_region_;
  /*! \brief Arithmetic analyzer. */
  arith::Analyzer ana_;

  friend ReindexCacheWriteRewriter;
};

/*! \brief Mutator for ReindexCacheWrite. */
class ReindexCacheWriteRewriter : public CacheWriteRewriter {
 public:
  /*!
   * \brief Rewrite the AST and add a cache_write stage with the information provided.
   * \param scope_sref The parent scope of this mutation.
   * \param writer_block_sref The only writer block in the scope.
   * \param info The cache stage information.
   * \return The new AST rooting at the original parent scope.
   */
  static Stmt Rewrite(const StmtSRef& scope_sref, const StmtSRef& writer_block_sref,
                      ReindexCacheStageInfo* info) {
    ReindexCacheWriteRewriter rewriter(scope_sref, writer_block_sref, info);
    return rewriter(GetRef<Stmt>(scope_sref->stmt));
  }

 private:
  explicit ReindexCacheWriteRewriter(const StmtSRef& scope_sref, const StmtSRef& writer_block_sref,
                                     ReindexCacheStageInfo* info)
      : CacheWriteRewriter(scope_sref, writer_block_sref, info) {
    new_indices_ = info->indices;
    update_access_regions = [&](Array<BufferRegion> reads) {
      Array<BufferRegion> new_reads;
      for (const BufferRegion& buf_region : reads) {
        if (buf_region->buffer.same_as(info_->write_buffer)) {
          Array<Range> region;
          for (const PrimExpr index : new_indices_) {
            region.push_back(Range::FromMinExtent(index, Integer(1)));
          }
          new_reads.push_back(BufferRegion(info_->read_buffer, region));
        } else {
          new_reads.push_back(buf_region);
        }
      }
      return new_reads;
    };
    update_match_buffers = [&](const Array<MatchBufferRegion> match_buffers) {
      Array<MatchBufferRegion> new_match_buffers;
      for (const MatchBufferRegion& match_buffer_region : match_buffers) {
        BufferRegion source = match_buffer_region->source;
        if (source->buffer.same_as(info_->write_buffer)) {
          Array<Range> region;
          for (const PrimExpr index : new_indices_) {
            region.push_back(Range::FromMinExtent(index, Integer(1)));
          }
          new_match_buffers.push_back(MatchBufferRegion(match_buffer_region->buffer,
                                                        BufferRegion(info_->read_buffer, region)));
        } else {
          new_match_buffers.push_back(match_buffer_region);
        }
      }
      return new_match_buffers;
    };
  }

  Stmt VisitStmt_(const BufferStoreNode* store) final {
    BufferStore stmt = Downcast<BufferStore>(StmtMutator::VisitStmt_(store));
    if (stmt->buffer.same_as(info_->write_buffer)) {
      auto n = CopyOnWrite(stmt.get());
      n->buffer = info_->read_buffer;
      n->indices = new_indices_;
      return Stmt(n);
    } else {
      return std::move(stmt);
    }
  }

  PrimExpr VisitExpr_(const BufferLoadNode* load) final {
    if (load->buffer.same_as(info_->write_buffer)) {
      ObjectPtr<BufferLoadNode> n = make_object<BufferLoadNode>(*load);
      n->buffer = info_->read_buffer;
      n->indices = new_indices_;
      return PrimExpr(n);
    }
    return ExprMutator::VisitExpr_(load);
  }

  /*! \brief The indices to use for new buffer. */
  Array<PrimExpr> new_indices_;
};

/*!
 * \brief Create a new buffer by change the shape with block iters to be used as the reindex buffer
 * \param buffer The given buffer.
 * \param block_iters The block iters.
 * \param covered Set of block iter vars covered by the buffer access indices
 * \return The new buffer with target shape.
 */
Buffer CreateReindexBuffer(const Buffer& buffer, const Array<IterVar>& block_iters,
                           const std::unordered_set<Var, ObjectPtrHash, ObjectPtrEqual>& covered) {
  ObjectPtr<BufferNode> new_buffer = make_object<BufferNode>(*buffer.get());
  ObjectPtr<VarNode> new_var = make_object<VarNode>(*buffer->data.get());
  std::vector<PrimExpr> new_shape;
  std::vector<PrimExpr> new_strides;
  for (const auto& iter : block_iters) {
    if (covered.count(iter->var)) {
      new_shape.push_back(iter->dom->min + iter->dom->extent);
    }
  }
  new_strides.clear();
  new_buffer->shape = new_shape;
  new_buffer->strides = new_strides;
  new_buffer->data = buffer->data.copy_with_suffix("_reindex");
  new_buffer->name = buffer->name + "_reindex";
  return Buffer(new_buffer);
}

/*!
 * \brief The schedule error that the target is not a leaf block.
 */
class NotLeafBlockError : public ScheduleError {
 public:
  NotLeafBlockError(IRModule mod, Block block) : mod_(std::move(mod)), block_(std::move(block)) {}
  String FastErrorString() const final {
    return "ScheduleError: The target block is not a leaf block.";
  }

  String DetailRenderTemplate() const final { return "The target block {0} is not a leaf block."; }

  IRModule mod() const final { return mod_; }
  Array<ObjectRef> LocationsOfInterest() const final { return {block_}; }
  IRModule mod_;
  Block block_;
};

/*! \brief The schedule error that the buffer access is invalid for reindex. */
class InvalidBufferAccessError : public ScheduleError {
 public:
  enum class ErrorKind {
    kNoAccess,         // buffer access not found
    kNonUniqueAccess,  // multiple buffer accesses with different indices
    kOpaqueAccess,     // opaque access to the buffer
  };

  InvalidBufferAccessError(IRModule mod, Buffer buffer, Block block, ErrorKind kind)
      : mod_(std::move(mod)), buffer_(std::move(buffer)), block_(std::move(block)), kind_(kind) {}
  String FastErrorString() const final {
    return "ScheduleError: The target buffer should be accessed via BufferLoad or BufferStore. The "
           "indices should be the same if there are multiple accesses to the target buffer.";
  }

  String DetailRenderTemplate() const final {
    std::ostringstream os;
    os << "The target buffer " << buffer_->name
       << " should be accessed in the leaf block {0} via BufferLoad or BufferStore. The indices "
          "should be the same if there are multiple accesses to the target buffer. ";
    if (kind_ == ErrorKind::kNoAccess) {
      os << "No buffer accesses found.";
    } else if (kind_ == ErrorKind::kNonUniqueAccess) {
      os << "Multiple buffer accesses have non-unique indices.";
    } else if (kind_ == ErrorKind::kOpaqueAccess) {
      os << "Opaque buffer accesses found.";
    }
    return os.str();
  }
  IRModule mod() const final { return mod_; }
  Array<ObjectRef> LocationsOfInterest() const final { return {block_}; }

 private:
  IRModule mod_;
  Buffer buffer_;
  Block block_;
  ErrorKind kind_;
};

/*! \brief Collect the related Load/Store to reindex */
class ReIndexCollector : public StmtExprVisitor {
 public:
  static Array<PrimExpr> Collect(const IRModule& mod, const Buffer& buffer, const Block& block) {
    ReIndexCollector collector(mod, buffer, block);
    collector(block->body);
    if (!collector.buffer_access_indices_.defined()) {
      throw InvalidBufferAccessError(mod, buffer, block,
                                     InvalidBufferAccessError::ErrorKind::kNoAccess);
    }
    return collector.buffer_access_indices_.value();
  }

 private:
  explicit ReIndexCollector(const IRModule& mod, const Buffer& buffer, const Block& block)
      : mod_(mod), buffer_(buffer), block_(block) {}

  void VisitExpr_(const BufferLoadNode* load) final {
    StmtExprVisitor::VisitExpr_(load);
    if (load->buffer.same_as(buffer_)) {
      CheckAndUpdateBufferAccessIndices(load->indices);
    }
  }

  void VisitStmt_(const BlockNode* block) final {
    // no sub-blocks under this block
    throw NotLeafBlockError(mod_, block_);
  }

  void VisitStmt_(const BufferStoreNode* store) final {
    StmtExprVisitor::VisitStmt_(store);
    if (store->buffer.same_as(buffer_)) {
      CheckAndUpdateBufferAccessIndices(store->indices);
    }
  }

  void CheckAndUpdateBufferAccessIndices(const Array<PrimExpr> indices) {
    if (!buffer_access_indices_.defined()) {
      buffer_access_indices_ = indices;
      return;
    } else if (!std::equal(buffer_access_indices_.value().begin(),
                           buffer_access_indices_.value().end(), indices.begin(), indices.end(),
                           ExprDeepEqual())) {
      throw InvalidBufferAccessError(mod_, buffer_, block_,
                                     InvalidBufferAccessError::ErrorKind::kNonUniqueAccess);
    }
  }

  void VisitExpr_(const VarNode* var) final {
    if (var == buffer_->data.get()) {
      throw InvalidBufferAccessError(mod_, buffer_, block_,
                                     InvalidBufferAccessError::ErrorKind::kOpaqueAccess);
    }
  }
  /*! \brief The IR module */
  IRModule mod_;
  /*! \brief The buffer to rewrite */
  Buffer buffer_;
  /*! \brief The block to visit */
  Block block_;
  /*! \brief The indices of buffer acess to rewrite */
  Optional<Array<PrimExpr>> buffer_access_indices_;
};

/*! \brief Mutator of ReIndex */
class ReIndexRewriter : public StmtExprMutator {
 public:
  static Stmt Rewrite(const StmtSRef& scope_sref, const StmtSRef& block_sref, CacheStageInfo* info,
                      const std::unordered_set<Var, ObjectPtrHash, ObjectPtrEqual>& covered) {
    ReIndexRewriter rewriter(block_sref, info, covered);
    return rewriter(GetRef<Stmt>(scope_sref->stmt));
  }

 private:
  explicit ReIndexRewriter(const StmtSRef& block_sref, CacheStageInfo* info,
                           const std::unordered_set<Var, ObjectPtrHash, ObjectPtrEqual>& covered)
      : block_sref_(block_sref), info_(info), covered_(covered) {
    new_buffer_ = info->alloc.value();
    old_buffer_ = info->read_buffer.same_as(new_buffer_) ? info->write_buffer : info->read_buffer;
  }

  Stmt VisitStmt_(const BlockNode* block) final {
    Block old_stmt = GetRef<Block>(block);
    if (is_scope_) {
      is_scope_ = false;
      Block stmt = Downcast<Block>(StmtExprMutator::VisitStmt_(block));
      // Insert cache stage into the loop
      ObjectPtr<BlockNode> n = make_object<BlockNode>(*stmt.as<BlockNode>());
      n->body = InsertCacheStage(n->body, info_->loc_pos, info_->cache_stage);
      n->alloc_buffers.push_back(info_->alloc.value());
      stmt = Block(n);
      info_->block_reuse.Set(old_stmt, stmt);
      return std::move(stmt);
    }

    // Visiting the blokc being reindexed
    if (block == block_sref_->stmt) {
      // Collect the updated indices and regions
      for (const IterVar& iter : block->iter_vars) {
        if (covered_.count(iter->var)) {
          indices_.push_back(iter->var);
          region_.push_back(Range::FromMinExtent(iter->var, IntImm(iter->var->dtype, 1)));
        }
      }
      Block stmt = Downcast<Block>(StmtExprMutator::VisitStmt_(block));
      // Update block reads/writes to use the intermediate reindex buffer
      auto writes =
          ReplaceBufferRegion(block->writes, old_buffer_, BufferRegion{new_buffer_, region_});
      auto reads =
          ReplaceBufferRegion(block->reads, old_buffer_, BufferRegion{new_buffer_, region_});
      auto match_buffers = ReplaceBufferRegion(block->match_buffers, old_buffer_,
                                               BufferRegion{new_buffer_, region_});
      if (!writes.same_as(block->writes) || !reads.same_as(block->reads) ||
          !match_buffers.same_as(block->match_buffers)) {
        ObjectPtr<BlockNode> n = make_object<BlockNode>(*stmt.as<BlockNode>());
        n->writes = std::move(writes);
        n->reads = std::move(reads);
        n->match_buffers = std::move(match_buffers);
        stmt = Block(n);
      }
      info_->block_reuse.Set(old_stmt, stmt);
      return std::move(stmt);
    }
    return std::move(old_stmt);
  }

  template <typename Node>
  Node VisitBufferAccess(Node node) {
    if (node->buffer.same_as(old_buffer_)) {
      auto* n = node.CopyOnWrite();
      n->buffer = new_buffer_;
      n->indices = indices_;
    }
    return node;
  }
  Stmt VisitStmt_(const BufferStoreNode* op) final {
    BufferStore buffer_store = Downcast<BufferStore>(StmtExprMutator::VisitStmt_(op));
    return VisitBufferAccess(std::move(buffer_store));
  }

  PrimExpr VisitExpr_(const BufferLoadNode* op) final {
    BufferLoad buffer_load = Downcast<BufferLoad>(StmtExprMutator::VisitExpr_(op));
    return VisitBufferAccess(std::move(buffer_load));
  }

 private:
  /*! \brief The parent scope of the insertion. */
  const StmtSRef& block_sref_;
  /*! \brief The info for inserting reindex stage. */
  CacheStageInfo* info_;
  /*! \brief Whether old block var is covered in the indices */
  const std::unordered_set<Var, ObjectPtrHash, ObjectPtrEqual>& covered_;
  /*! \brief Whether the current block is scope block */
  bool is_scope_{true};
  /*! \brief The  buffer to be replaced */
  Buffer old_buffer_;
  /*! \brief The reindex buffer */
  Buffer new_buffer_;
  /*! \brief The new indices */
  Array<PrimExpr> indices_;
  /*! \brief The new region */
  Region region_;
};

void CheckRegionCover(const ScheduleState& self, StmtSRef scope_root, Buffer read_buffer) {
  class NotRegionCoverError : public ScheduleError {
   public:
    explicit NotRegionCoverError(IRModule mod, Block block) : mod_(mod), block_(block) {}
    IRModule mod() const final { return mod_; }
    String FastErrorString() const final {
      return "ScheduleError: The scope root's region cover is not complete.";
    }
    String DetailRenderTemplate() const final {
      return R"(The scope {0} 's region cover is not complete.
The region cover property require to hold for every of its child blocks
)";
    }
    Array<ObjectRef> LocationsOfInterest() const final { return {block_}; }
    IRModule mod_;
    Block block_;
  };

  for (const auto& child_block_sref : tir::GetChildBlocks(self, scope_root)) {
    const BlockNode* child_block = TVM_SREF_TO_BLOCK(child_block_sref);
    for (const BufferRegion& region : child_block->reads) {
      if (region->buffer.same_as(read_buffer)) {
        if (!self->block_info.at(child_block_sref).region_cover) {
          const BlockNode* block = TVM_SREF_TO_BLOCK(scope_root);
          throw NotRegionCoverError(self->mod, GetRef<Block>(block));
        }
      }
    }
  }
}

/******** Implementation ********/

StmtSRef CacheRead(ScheduleState self, const StmtSRef& block_sref, int read_buffer_index,
                   const String& storage_scope, const Array<StmtSRef> consumer_blocks) {
  /*!
   * Check:
   *   - The index is in the array of block reading region
   *   - There is at most one block who write the buffer in the scope
   *
   * Mutate:
   *   - Allocate new cache buffer under the current scope.
   *   - Find the lowest ancestor of the block and ANY ONE of the consumers blocks.
   *   - Copy the buffer with the consumed region.
   */

  // Step 0. Check the input storage scope.
  CheckStorageScope(self, storage_scope);

  // Step 1. Check index, getting the target buffer and the parent scope
  const BlockNode* block = TVM_SREF_TO_BLOCK(block_sref);
  Buffer read_buffer =
      GetNthAccessBuffer(self, GetRef<Block>(block), read_buffer_index, BufferIndexType::kRead);
  StmtSRef scope_sref = GetScopeRoot(self, block_sref, /*require_stage_pipeline=*/false);
  // Check required region cover for cache_read
  CheckRegionCover(self, scope_sref, read_buffer);
  const BlockNode* scope_block = TVM_SREF_TO_BLOCK(scope_sref);

  // Step 2. Create CacheStageInfo
  CacheStageInfo info;
  info.read_buffer = read_buffer;

  // info.consumer_blocks indicates which buffers should consume the cache.
  for (auto consumer : consumer_blocks) {
    info.consumer_blocks.insert(consumer);
    for (auto child : tir::GetChildBlocks(self, consumer)) {
      info.consumer_blocks.insert(child);
    }
  }

  // Step 3. Update cache stage info.
  BufferRegion cache_region{nullptr};
  if (Optional<StmtSRef> _write_block_sref = GetOnlyWriteBlock(self, scope_sref, read_buffer)) {
    // Case 1. The buffer is written inside the block.
    StmtSRef write_block_sref = _write_block_sref.value();
    const BlockNode* write_block = TVM_SREF_TO_BLOCK(write_block_sref);
    // Find the producing region
    BufferRegion region = GetBufferRegionFromBuffer(write_block->writes, read_buffer).value();
    StmtSRef parent_sref = GetRef<StmtSRef>(write_block_sref->parent);

    // Detect insert position
    CacheLocDetector::Detect</*is_cache_read=*/true>(self, write_block_sref, scope_sref, &info);
    cache_region = RelaxBufferRegion(self, region, write_block_sref, parent_sref, info.loc_sref);
  } else {
    // Case 2. The buffer is the input block for the scope.
    info.loc_sref = scope_sref;
    info.loc_pos = 0;
    if (Optional<BufferRegion> region =
            GetBufferRegionFromBuffer(scope_block->reads, read_buffer)) {
      cache_region = region.value();
    } else {
      cache_region = BufferRegion::FullRegion(read_buffer);
    }
  }

  // Step 4. Making new cache stage block and rewrite readers.
<<<<<<< HEAD
  info.cache_region = cache_region;
  info.write_buffer = WithScope(read_buffer, storage_scope);
  auto* write_buffer = info.write_buffer.CopyOnWrite();
  std::vector<PrimExpr> shape;
  for (auto cache_range : info.cache_region->region) {
    shape.push_back(cache_range->extent);
  }
  write_buffer->shape = std::move(shape);
  info.alloc = info.write_buffer;

  Block cache_read_stage = MakeCacheStage(/*cache_region=*/cache_region, /*info=*/&info,
                                          /*storage_scope=*/storage_scope);
  Stmt new_scope = CacheReadRewriter::Rewrite(/*scope_sref=*/scope_sref, /*info=*/&info);
=======
  bool cache_full_region = info.loc_sref->StmtAs<BlockNode>() == nullptr ||
                           !AllConsumersUnderStmt(self, read_buffer, scope_sref, info.loc_sref);
  info.cache_region = cache_region;
  info.write_buffer = WithScope(read_buffer, storage_scope);
  if (!cache_full_region) {
    auto* write_buffer = info.write_buffer.CopyOnWrite();
    std::vector<PrimExpr> shape;
    for (auto cache_range : info.cache_region->region) {
      shape.push_back(cache_range->extent);
    }
    write_buffer->shape = std::move(shape);
  }
  info.alloc = info.write_buffer;

  Block cache_read_stage =
      MakeCacheStage(/*cache_region=*/cache_region, /*info=*/&info,
                     /*storage_scope=*/storage_scope, /*cache_full_region=*/cache_full_region);
  Stmt new_scope = CacheReadRewriter::Rewrite(/*scope_sref=*/scope_sref, /*info=*/&info,
                                              /*cache_full_region=*/cache_full_region);
>>>>>>> 481ff869

  // Step 5. Replacing and updating flags.
  self->Replace(scope_sref, new_scope, info.block_reuse);
  StmtSRef result_block_sref = self->stmt2ref.at(cache_read_stage.get());
  BlockInfo& block_info = self->block_info[result_block_sref];
  block_info.affine_binding = CalculateAffineFlag(self, result_block_sref);
  block_info.region_cover = true;
  block_info.stage_pipeline = true;
  return result_block_sref;
}

StmtSRef CacheWrite(ScheduleState self, const StmtSRef& block_sref, int write_buffer_index,
                    const String& storage_scope, const Array<StmtSRef> consumer_blocks) {
  /*!
   * Check:
   *   - The index is in the array of block reading region
   *   - There is only one block who write the buffer in the scope
   *
   * Mutate:
   *   - Allocate new cache buffer under the current scope.
   *   - Find the lowest ancestor of the block and ANY ONE of the producer blocks.
   *   - Copy the buffer with the consumed region.
   */

  // Step 0. Check the input storage scope.
  CheckStorageScope(self, storage_scope);

  // Step 1. Checking index, getting the target buffer and the parent scope
  const BlockNode* block = TVM_SREF_TO_BLOCK(block_sref);
  Buffer write_buffer =
      GetNthAccessBuffer(self, GetRef<Block>(block), write_buffer_index, BufferIndexType::kWrite);
  StmtSRef scope_sref = GetScopeRoot(self, block_sref, /*require_stage_pipeline=*/false);

  // Step 2. Creating CacheStageInfo
  CacheStageInfo info;
  // Create the corresponding buffer to be written, i.e. result of cache_write
  info.write_buffer = write_buffer;

  // info.consumer_blocks indicates which buffers should consume the cache.
  for (auto consumer : consumer_blocks) {
    info.consumer_blocks.insert(consumer);
    for (auto child : tir::GetChildBlocks(self, consumer)) {
      info.consumer_blocks.insert(child);
    }
  }

  // Step 3. Check the only writer block.
  ICHECK_EQ(block_sref.get(), GetOnlyWriteBlock(self, scope_sref, write_buffer).get());

  // Step 4. Find the producing region and insert position
  BufferRegion region = GetBufferRegionFromBuffer(block->writes, write_buffer).value();
  StmtSRef parent_sref = GetRef<StmtSRef>(block_sref->parent);
  // Detect insert position
  CacheLocDetector::Detect</*is_cache_read=*/false>(self, block_sref, scope_sref, &info);
  BufferRegion cache_region =
      RelaxBufferRegion(self, region, block_sref, parent_sref, info.loc_sref);

<<<<<<< HEAD
  info.cache_region = cache_region;
  info.read_buffer = WithScope(write_buffer, storage_scope);
  auto* read_buffer = info.read_buffer.CopyOnWrite();
  std::vector<PrimExpr> shape;
  for (auto cache_range : info.cache_region->region) {
    shape.push_back(cache_range->extent);
  }
  read_buffer->shape = std::move(shape);
=======
  bool cache_full_region = info.loc_sref->StmtAs<BlockNode>() == nullptr ||
                           !AllConsumersUnderStmt(self, write_buffer, scope_sref, info.loc_sref);
  info.cache_region = cache_region;
  info.read_buffer = WithScope(write_buffer, storage_scope);
  if (!cache_full_region) {
    auto* read_buffer = info.read_buffer.CopyOnWrite();
    std::vector<PrimExpr> shape;
    for (auto cache_range : info.cache_region->region) {
      shape.push_back(cache_range->extent);
    }
    read_buffer->shape = std::move(shape);
  }
>>>>>>> 481ff869
  info.alloc = info.read_buffer;

  // Step 5. Making new cache stage block and rewrite readers.
  Block cache_write_stage =
      MakeCacheStage(/*cache_region=*/cache_region, /*info=*/&info,
                     /*storage_scope=*/storage_scope, /*cache_full_region=*/cache_full_region);
  Stmt new_scope = CacheWriteRewriter::Rewrite(/*scope_sref=*/scope_sref,
                                               /*writer_block_sref=*/block_sref, /*info=*/&info,
                                               /*cache_full_region=*/cache_full_region);

  // Step 6. Replacing and updating flags.
  self->Replace(scope_sref, new_scope, info.block_reuse);
  StmtSRef result_block_sref = self->stmt2ref.at(cache_write_stage.get());
  BlockInfo& block_info = self->block_info[result_block_sref];
  block_info.affine_binding = CalculateAffineFlag(self, result_block_sref);
  block_info.region_cover = true;
  block_info.stage_pipeline = true;
  return result_block_sref;
}

Array<StmtSRef> GetLoopsUnderScope(const StmtSRef& block_sref, const StmtSRef& top_sref) {
  std::vector<StmtSRef> result;
  for (StmtSRefNode* parent = block_sref->parent; parent && parent->stmt->IsInstance<ForNode>();
       parent = parent->parent) {
    if (parent == top_sref.get()) break;
    result.push_back(GetRef<StmtSRef>(parent));
  }
  return {result.rbegin(), result.rend()};
}

/*!
 * \brief The schedule error that block iter vars appears in old buffer and new
 * allocated cache buffer does not match.
 */
class ReindexCacheReadWriteNotMatchError : public ScheduleError {
 public:
  ReindexCacheReadWriteNotMatchError(IRModule mod, Block block, Var var,
                                     Array<PrimExpr> old_indices, Array<PrimExpr> new_indices,
                                     bool is_cache_read, bool appears_in_old)
      : mod_(std::move(mod)), block_(std::move(block)), var_(std::move(var)) {
    primitive_name_ = is_cache_read ? "reindex_cache_read" : "reindex_cache_write";
    if (appears_in_old) {
      appears_indices_ = std::move(old_indices);
      other_indices_ = std::move(new_indices);
    } else {
      appears_indices_ = std::move(new_indices);
      other_indices_ = std::move(old_indices);
    }
  }
  String FastErrorString() const final {
    return "ScheduleError: the block itervars appeared in lhs and rhs of reindex cache stage do "
           "not match.";
  }

  String DetailRenderTemplate() const final {
    std::stringstream s;
    s << "Error when applying " << primitive_name_ << " on block {0}, the block itervar " << var_
      << " appears in " << appears_indices_ << ", but not in " << other_indices_ << ".";
    return String(s.str());
  }

  IRModule mod() const final { return mod_; }
  Array<ObjectRef> LocationsOfInterest() const final { return {block_}; }
  IRModule mod_;
  String primitive_name_;
  Block block_;
  Var var_;
  Array<PrimExpr> appears_indices_;
  Array<PrimExpr> other_indices_;
};

/*!
 * \brief Update ReindexCacheStageInfo and create new cache buffer, used in
 * both ReindexCacheRead and ReindexCacheWrite.
 * \param info Pointer to ReindexCacheStageInfo
 * \param mod The IRModule.
 * \param block_sref The StmtSRef to the block we are working on.
 * \param storage_scope The storage scope of cache buffer (e.g. "shared"/"local").
 * \param index_map The user defined indices.
 * \param blok The block we are working on.
 * \param realize The BlockRealize this block belongs to.
 * \param old_buffer The buffer whose buffer access need to be rewriten.
 * \param cache_region The old buffer access region.
 */
template <bool is_cache_read>
void CollectReindexCacheStageInfoAndCreateBuffer(
    ReindexCacheStageInfo* info, const IRModule& mod, const StmtSRef& block_sref,
    const String& storage_scope, const IndexMap& index_map, const Block& block,
    const BlockRealize& realize, const Buffer& old_buffer, const BufferRegion& cache_region) {
  arith::Analyzer analyzer;
  Array<PrimExpr> block_iter_vars, block_shape;
  for (const IterVar& iter_var : block->iter_vars) {
    block_iter_vars.push_back(iter_var);
    block_shape.push_back(iter_var->dom->extent);
  }
  Array<PrimExpr> new_indices = index_map->MapIndices(block_iter_vars, &analyzer);
  Array<PrimExpr> new_shape = index_map->MapShape(block_shape, &analyzer);
  info->indices = new_indices;

  // Step 5. Update CacheTouchedInfo
  VarUseDefAnalyzer collector_old(/*defined_vars=*/{});
  Array<PrimExpr> old_indices;
  for (const Range& range : cache_region->region) {
    collector_old(range->min);
    old_indices.push_back(range->min);
  }

  VarUseDefAnalyzer collector_new(/*defined_vars=*/{});
  for (const PrimExpr& idx : new_indices) {
    collector_new(idx);
  }

  VarUseDefAnalyzer collector_iter_values(/*defined_vars=*/{});
  for (size_t i = 0; i < block->iter_vars.size(); ++i) {
    const IterVar& block_iter_var = block->iter_vars[i];
    const PrimExpr& block_iter_value = realize->iter_values[i];
    bool appears_in_new = collector_new.use_count_.count(block_iter_var->var.get());
    bool appears_in_old = collector_old.use_count_.count(block_iter_var->var.get());
    if (appears_in_new != appears_in_old) {
      throw ReindexCacheReadWriteNotMatchError(mod, block, block_iter_var->var, old_indices,
                                               new_indices, is_cache_read, appears_in_old);
    }
    if (appears_in_new) {
      info->block_iter_vars.push_back(block_iter_var);
      info->block_iter_values.push_back(block_iter_value);
      collector_iter_values(block_iter_value);
    }
  }

  for (const StmtSRef& loop_sref : GetLoopsUnderScope(block_sref, info->loc_sref)) {
    const ForNode* loop = TVM_SREF_TO_FOR(loop_sref);
    if (collector_iter_values.use_count_.count(loop->loop_var.get())) {
      info->loop_vars.push_back(loop->loop_var);
      info->loop_ranges.push_back(Range::FromMinExtent(loop->min, loop->extent));
    }
  }

  // Create new buffer
  ObjectPtr<BufferNode> new_buffer = make_object<BufferNode>(*old_buffer.get());
  ObjectPtr<VarNode> new_var = make_object<VarNode>(*old_buffer->data.get());
  const auto* ptr_type = TVM_TYPE_AS(old_buffer->data->type_annotation, PointerTypeNode);
  new_var->type_annotation = PointerType(ptr_type->element_type, storage_scope);
  new_buffer->data = Var(new_var->name_hint + "_" + storage_scope, new_var->type_annotation);
  new_buffer->name = old_buffer->name + "_" + storage_scope;
  new_buffer->shape = new_shape;

  if (is_cache_read) {
    info->write_buffer = Buffer(new_buffer);
    info->alloc = info->write_buffer;
  } else {
    info->read_buffer = Buffer(new_buffer);
    info->alloc = info->read_buffer;
  }
}

/*! \brief Check whether given cache_region is a single point access. */
template <bool is_cache_read>
void CheckSinglePoint(ScheduleState self, const Block& block, const BufferRegion& cache_region) {
  bool single_point = true;
  for (const Range& range : cache_region->region) {
    const auto* ext_int = range->extent.as<IntImmNode>();
    if (!ext_int || ext_int->value != 1) {
      single_point = false;
    }
  }
  if (!single_point) {
    throw NotSinglePointAccess(self->mod, block, cache_region, is_cache_read);
  }
}

StmtSRef ReindexCacheRead(ScheduleState self, const StmtSRef& block_sref, int read_buffer_index,
                          const String& storage_scope, const IndexMap& index_map) {
  /*!
   * Check:
   *   - The index is in the array of block reading region
   *   - There is at most one block who write the buffer in the scope
   *
   * Mutate:
   *   - Allocate new cache buffer under the current scope.
   *   - Find the lowest ancestor of the block and ANY ONE of the consumers blocks.
   *   - Copy the buffer with the consumed region.
   */

  // Step 0. Check the input storage scope.
  CheckStorageScope(self, storage_scope);

  // Step 1. Check index, getting the target buffer and the parent scope
  Block block = GetRef<Block>(TVM_SREF_TO_BLOCK(block_sref));
  BlockRealize realize = GetBlockRealize(self, block_sref);
  Buffer read_buffer = GetNthAccessBuffer(self, block, read_buffer_index, BufferIndexType::kRead);
  StmtSRef scope_sref = GetScopeRoot(self, block_sref, /*require_stage_pipeline=*/true);

  // Step 2. Create CacheStageInfo
  ReindexCacheStageInfo info;
  info.read_buffer = read_buffer;
  info.consumer_blocks.insert(block_sref);

  // Step 3. Update cache stage info.
  Optional<BufferRegion> maybe_region = GetBufferRegionFromBuffer(block->reads, read_buffer);
  ICHECK(maybe_region.defined()) << read_buffer
                                 << " should appear in the block's read region: " << block->reads;
  BufferRegion cache_region = maybe_region.value();
  if (Optional<StmtSRef> _write_block_sref = GetOnlyWriteBlock(self, scope_sref, read_buffer)) {
    // Case 1. The buffer is written inside the block.
    StmtSRef write_block_sref = _write_block_sref.value();
    // Find the producing region
    StmtSRef parent_sref = GetRef<StmtSRef>(write_block_sref->parent);
    // Detect insert position
    CacheLocDetector::Detect</*is_cache_read=*/true>(self, write_block_sref, scope_sref, &info);
  } else {
    // Case 2. The buffer is the input block for the scope.
    info.loc_sref = scope_sref;
    info.loc_pos = 0;
  }

  // Step 4. Check whether cache region is a single point.
  CheckSinglePoint</*is_cache_read=*/true>(self, block, cache_region);

  // Step 5. Collect ReindexCacheStageInfo and create new buffer.
  CollectReindexCacheStageInfoAndCreateBuffer</*is_cache_read=*/true>(
      &info, self->mod, block_sref, storage_scope, index_map, block, realize, read_buffer,
      cache_region);

  // Step 6. Making new cache stage block and rewrite readers.
  Block cache_read_stage =
      MakeReindexCacheStage</*is_cache_read=*/true>(/*cache_region=*/cache_region,
                                                    /*info=*/&info,
                                                    /*storage_scope=*/storage_scope);
  Stmt new_scope = ReindexCacheReadRewriter::Rewrite(/*scope_sref=*/scope_sref, /*info=*/&info);

  // Step 7. Replacing and updating flags.
  self->Replace(scope_sref, new_scope, info.block_reuse);
  StmtSRef result_block_sref = self->stmt2ref.at(cache_read_stage.get());
  BlockInfo& block_info = self->block_info[result_block_sref];
  block_info.affine_binding = CalculateAffineFlag(self, result_block_sref);
  block_info.region_cover = true;
  block_info.stage_pipeline = true;
  return result_block_sref;
}

StmtSRef ReindexCacheWrite(ScheduleState self, const StmtSRef& block_sref, int write_buffer_index,
                           const String& storage_scope, const IndexMap& index_map) {
  /*!
   * Check:
   *   - The index is in the array of block reading region
   *   - There is only one block who write the buffer in the scope
   *
   * Mutate:
   *   - Allocate new cache buffer under the current scope.
   *   - Find the lowest ancestor of the block and ANY ONE of the producer blocks.
   *   - Copy the buffer with the consumed region.
   */

  // Step 0. Check the input storage scope.
  CheckStorageScope(self, storage_scope);

  // Step 1. Checking index, getting the target buffer and the parent scope
  Block block = GetRef<Block>(TVM_SREF_TO_BLOCK(block_sref));
  BlockRealize realize = GetBlockRealize(self, block_sref);
  Buffer write_buffer =
      GetNthAccessBuffer(self, block, write_buffer_index, BufferIndexType::kWrite);
  StmtSRef scope_sref = GetScopeRoot(self, block_sref, /*require_stage_pipeline=*/true);

  // Step 2. Creating CacheStageInfo
  ReindexCacheStageInfo info;
  info.write_buffer = write_buffer;

  // Step 3. Check the only writer block.
  ICHECK_EQ(block_sref.get(), GetOnlyWriteBlock(self, scope_sref, write_buffer).get());

  // Step 4. Find the producing region and insert position
  Optional<BufferRegion> maybe_region = GetBufferRegionFromBuffer(block->writes, write_buffer);
  ICHECK(maybe_region.defined()) << write_buffer << " should appear in the block's write region";
  StmtSRef parent_sref = GetRef<StmtSRef>(block_sref->parent);
  // Detect insert position
  CacheLocDetector::Detect</*is_cache_read=*/false>(self, block_sref, scope_sref, &info);
  BufferRegion cache_region = maybe_region.value();

  CollectReindexCacheStageInfoAndCreateBuffer</*is_cache_read=*/false>(
      &info, self->mod, block_sref, storage_scope, index_map, block, realize, write_buffer,
      cache_region);

  // Step 5. Check whether cache region is a single point.
  CheckSinglePoint</*is_cache_read=*/false>(self, block, cache_region);

  // Step 6. Making new cache stage block and rewrite readers.
  Block cache_write_stage =
      MakeReindexCacheStage</*is_cache_read=*/false>(/*cache_region=*/cache_region,
                                                     /*info=*/&info,
                                                     /*storage_scope=*/storage_scope);
  Stmt new_scope = ReindexCacheWriteRewriter::Rewrite(
      /*scope_sref=*/scope_sref,
      /*writer_block_sref=*/block_sref, /*info=*/&info);

  // Step 7. Replacing and updating flags.
  self->Replace(scope_sref, new_scope, info.block_reuse);
  StmtSRef result_block_sref = self->stmt2ref.at(cache_write_stage.get());
  BlockInfo& block_info = self->block_info[result_block_sref];
  block_info.affine_binding = CalculateAffineFlag(self, result_block_sref);
  block_info.region_cover = true;
  block_info.stage_pipeline = true;
  return result_block_sref;
}

/*! \brief The schedule error that the target block doesn't both read&write target buffer. */
class NotReadWriteError : public ScheduleError {
 public:
  NotReadWriteError(IRModule mod, Block block, Buffer buffer)
      : mod_(std::move(mod)), block_(std::move(block)), buffer_(std::move(buffer)) {}
  String FastErrorString() const final {
    return "ScheduleError: The target block does not both read & write target buffer.";
  }

  String DetailRenderTemplate() const final {
    return "The target block {0} does not both read & write target buffer {1}.";
  }

  IRModule mod() const final { return mod_; }
  Array<ObjectRef> LocationsOfInterest() const final { return {block_, buffer_}; }
  IRModule mod_;
  Block block_;
  Buffer buffer_;
};

Array<StmtSRef> CacheInplace(ScheduleState self, const StmtSRef& block_sref, int read_buffer_index,
                             const String& storage_scope) {
  /*!
   * Do cache read then cache write
   */

  // Check 0. Check the input storage scope.
  CheckStorageScope(self, storage_scope);

  // Check 1. Check index, get the target buffer and the parent scope
  const BlockNode* block = TVM_SREF_TO_BLOCK(block_sref);
  Buffer buffer =
      GetNthAccessBuffer(self, GetRef<Block>(block), read_buffer_index, BufferIndexType::kRead);
  StmtSRef scope_sref = GetScopeRoot(self, block_sref, /*require_stage_pipeline=*/false);

  // Check 3. Check required region cover for cache_read
  CheckRegionCover(self, scope_sref, buffer);

  // Check 4. Check if target block both read & write target buffer.
  const BlockNode* rw_block = TVM_SREF_TO_BLOCK(block_sref);
  Optional<BufferRegion> read_region = GetBufferRegionFromBuffer(rw_block->reads, buffer);
  Optional<BufferRegion> write_region = GetBufferRegionFromBuffer(rw_block->writes, buffer);
  if (!read_region.defined() || !write_region.defined()) {
    throw NotReadWriteError(self->mod, GetRef<Block>(rw_block), buffer);
  }

  Array<StmtSRef> results_block_sref;
  Buffer new_buffer = WithScope(buffer, storage_scope);

  // Do cache read
  // Cache read step 0. Create CacheStageInfo
  CacheStageInfo info;
  info.read_buffer = buffer;
  // Create the corresponding buffer to be written for cache_read
  info.write_buffer = new_buffer;
  // Create the corresponding buffer allocation
  info.alloc = info.write_buffer;
  // Indicate which buffers should consume the cache.
  info.consumer_blocks.insert(block_sref);

  // Cache read step 1. Detect insert position
  CacheInplaceLocDetector::Detect(self, block_sref, scope_sref, &info);

  // Cache read step 2. Making new cache stage block and rewrite readers.
  Block cache_read_stage = MakeCacheStage(/*cache_region=*/read_region.value(), /*info=*/&info,
                                          /*storage_scope=*/storage_scope);
  Stmt new_scope = CacheReadRewriter::Rewrite(/*scope_sref=*/scope_sref, /*info=*/&info);

  // Cache read step 3. Replacing and updating flags for cache read.
  self->Replace(scope_sref, new_scope, info.block_reuse);
  StmtSRef result_block_sref = self->stmt2ref.at(cache_read_stage.get());
  BlockInfo& block_info_read = self->block_info[result_block_sref];
  block_info_read.affine_binding = CalculateAffineFlag(self, result_block_sref);
  block_info_read.region_cover = true;
  block_info_read.stage_pipeline = false;
  results_block_sref.push_back(result_block_sref);

  // Do cache write
  // Cache write step 0. Update cache stage info for cache_read.
  info.read_buffer = new_buffer;
  // Create the corresponding buffer to be written, i.e. result of cache_write
  info.write_buffer = buffer;
  // Create the corresponding buffer allocation
  info.alloc = nullptr;
  info.consumer_blocks.clear();

  // Cache write step 1. Detect insert position
  CacheInplaceLocDetector::Detect(self, block_sref, scope_sref, &info);
  // insert after target block for cache write
  info.loc_pos += 1;

  // Cache write step 2. Making new cache stage block and rewrite readers.
  Block cache_write_stage = MakeCacheStage(/*cache_region=*/write_region.value(), /*info=*/&info,
                                           /*storage_scope=*/storage_scope);
  new_scope = CacheWriteRewriter::Rewrite(/*scope_sref=*/scope_sref,
                                          /*writer_block_sref=*/block_sref, /*info=*/&info);

  // Cache write step 4. Replacing and updating flags for cache write.
  self->Replace(scope_sref, new_scope, info.block_reuse);
  result_block_sref = self->stmt2ref.at(cache_write_stage.get());
  BlockInfo& block_info_write = self->block_info[result_block_sref];
  block_info_write.affine_binding = CalculateAffineFlag(self, result_block_sref);
  block_info_write.region_cover = true;
  block_info_write.stage_pipeline = false;
  results_block_sref.push_back(result_block_sref);

  return results_block_sref;
}

StmtSRef ReIndex(ScheduleState self, const StmtSRef& block_sref, int buffer_index,
                 BufferIndexType buffer_index_type) {
  const BlockNode* block_ptr = TVM_SREF_TO_BLOCK(block_sref);
  Block block = GetRef<Block>(block_ptr);
  Buffer buffer = GetNthAccessBuffer(self, block, buffer_index, buffer_index_type);
  StmtSRef scope_sref = GetScopeRoot(self, block_sref, /*require_stage_pipeline=*/true);
  arith::Analyzer analyzer;

  // Step 1. Collect the original indices and check there's only single pattern of related
  // Load/Store and the buffer is not accessed opaquely
  Array<PrimExpr> original_indices = ReIndexCollector::Collect(self->mod, buffer, block);
  // Simplify the indices if possible
  for (const IterVar& iter : block->iter_vars) {
    analyzer.Bind(iter->var, iter->dom);
  }
  original_indices.MutateByApply(
      [&analyzer](const PrimExpr& expr) { return SimplifyNonTrivialExpr(expr, &analyzer); });

  // Collect block iters appearing in the original_indices
  std::unordered_set<Var, ObjectPtrHash, ObjectPtrEqual> covered;
  for (const PrimExpr& index : original_indices) {
    PreOrderVisit(index, [&](const ObjectRef& obj) -> bool {
      if (auto var = obj.as<Var>()) {
        covered.insert(var.value());
      }
      return true;
    });
  }

  // Step 2. Creating CacheStageInfo
  CacheStageInfo info;
  // Create the corresponding buffer to be read(write), i.e. the result of reindex read(write)
  if (buffer_index_type == BufferIndexType::kWrite) {
    info.read_buffer = CreateReindexBuffer(buffer, block->iter_vars, covered);
    info.write_buffer = buffer;
    info.alloc = info.read_buffer;
  } else {
    info.read_buffer = buffer;
    info.write_buffer = CreateReindexBuffer(buffer, block->iter_vars, covered);
    info.alloc = info.write_buffer;
  }

  // Step 3. Check the block belongs to a chain loop nesting under the scope,
  //         and get the insert location
  const StmtSRefNode* loop;
  for (loop = block_sref->parent; loop->parent != scope_sref.get();) {
    const ForNode* outer = loop->parent->StmtAs<ForNode>();
    const ForNode* inner = loop->StmtAs<ForNode>();
    ICHECK(outer != nullptr && inner != nullptr);
    ICHECK(outer->body.get() == inner);
    loop = loop->parent;
  }

  info.loc_pos = loop->seq_index == -1 ? 0 : loop->seq_index;
  if (buffer_index_type == BufferIndexType::kWrite) {
    info.loc_pos++;
  }

  // Step 4. Making new reindex stage block and rewrite
  Block reindex_stage =
      MakeReIndexStage(block, &info, covered, original_indices, buffer_index, buffer_index_type);
  Stmt new_scope = ReIndexRewriter::Rewrite(scope_sref, block_sref, &info, covered);

  // Step 5. Replacing and updating flags
  self->Replace(scope_sref, new_scope, info.block_reuse);
  StmtSRef result_block_sref = self->stmt2ref.at(reindex_stage.get());
  BlockInfo& block_info = self->block_info[result_block_sref];
  block_info.affine_binding = CalculateAffineFlag(self, result_block_sref);
  block_info.region_cover = true;
  block_info.stage_pipeline = true;
  return result_block_sref;
}

/******** Instruction Registration ********/

struct CacheReadTraits : public UnpackedInstTraits<CacheReadTraits> {
  static constexpr const char* kName = "CacheRead";
  static constexpr bool kIsPure = false;

 private:
  static constexpr size_t kNumInputs = 2;
  static constexpr size_t kNumAttrs = 2;
  static constexpr size_t kNumDecisions = 0;

  static BlockRV UnpackedApplyToSchedule(Schedule sch, BlockRV block,
                                         Array<BlockRV> consumer_blocks, Integer read_buffer_index,
                                         String storage_scope) {
    return sch->CacheRead(block, read_buffer_index->value, storage_scope, consumer_blocks);
  }

  static String UnpackedAsPython(Array<String> outputs, String block, Array<String> consumer_blocks,
                                 Integer read_buffer_index, String storage_scope) {
    PythonAPICall py("cache_read");
    py.Input("block", block);
    py.Input("read_buffer_index", read_buffer_index->value);
    py.Input("storage_scope", storage_scope);
    // Only write out consumer blocks if provided.
    if (!consumer_blocks.empty()) {
      py.Input("consumer_blocks", consumer_blocks);
    }
    py.SingleOutput(outputs);
    return py.Str();
  }

  template <typename>
  friend struct ::tvm::tir::UnpackedInstTraits;
};

struct CacheWriteTraits : public UnpackedInstTraits<CacheWriteTraits> {
  static constexpr const char* kName = "CacheWrite";
  static constexpr bool kIsPure = false;

 private:
  static constexpr size_t kNumInputs = 2;
  static constexpr size_t kNumAttrs = 2;
  static constexpr size_t kNumDecisions = 0;

  static BlockRV UnpackedApplyToSchedule(Schedule sch, BlockRV block,
                                         Array<BlockRV> consumer_blocks, Integer write_buffer_index,
                                         String storage_scope) {
    return sch->CacheWrite(block, write_buffer_index->value, storage_scope, consumer_blocks);
  }

  static String UnpackedAsPython(Array<String> outputs, String block, Array<String> consumer_blocks,
                                 Integer write_buffer_index, String storage_scope) {
    PythonAPICall py("cache_write");
    py.Input("block", block);
    py.Input("write_buffer_index", write_buffer_index->value);
    py.Input("storage_scope", storage_scope);
    // Only write out consumer blocks if provided.
    if (!consumer_blocks.empty()) {
      py.Input("consumer_blocks", consumer_blocks);
    }
    py.SingleOutput(outputs);
    return py.Str();
  }

  template <typename>
  friend struct ::tvm::tir::UnpackedInstTraits;
};

struct CacheInplaceTraits : public UnpackedInstTraits<CacheInplaceTraits> {
  static constexpr const char* kName = "CacheInplace";
  static constexpr bool kIsPure = false;

 private:
  static constexpr size_t kNumInputs = 1;
  static constexpr size_t kNumAttrs = 2;
  static constexpr size_t kNumDecisions = 0;

  static Array<BlockRV> UnpackedApplyToSchedule(Schedule sch, BlockRV block,
                                                Integer read_buffer_index, String storage_scope) {
    return sch->CacheInplace(block, read_buffer_index->value, storage_scope);
  }

  static String UnpackedAsPython(Array<String> outputs, String block, Integer read_buffer_index,
                                 String storage_scope) {
    PythonAPICall py("cache_inplace");
    py.Input("block", block);
    py.Input("read_buffer_index", read_buffer_index->value);
    py.Input("storage_scope", storage_scope);
    py.OutputList(outputs);
    return py.Str();
  }

  template <typename>
  friend struct ::tvm::tir::UnpackedInstTraits;
};

struct ReIndexTraits : public UnpackedInstTraits<ReIndexTraits> {
  static constexpr const char* kName = "ReIndex";
  static constexpr bool kIsPure = false;

 private:
  static constexpr size_t kNumInputs = 1;
  static constexpr size_t kNumAttrs = 2;
  static constexpr size_t kNumDecisions = 0;

  static BlockRV UnpackedApplyToSchedule(Schedule sch, BlockRV block, Integer buffer_index,
                                         Integer buffer_index_type) {
    return sch->ReIndex(block, buffer_index.IntValue(),
                        static_cast<BufferIndexType>(buffer_index_type->value));
  }

  static String UnpackedAsPython(Array<String> outputs, String block, Integer buffer_index,
                                 Integer buffer_index_type) {
    PythonAPICall py("reindex");
    py.Input("block", block);
    std::ostringstream os;
    os << "(\"" << BufferIndexType2Str(static_cast<BufferIndexType>(buffer_index_type->value))
       << "\", " << buffer_index << ")";
    py.Input("buffer", os.str());
    py.SingleOutput(outputs);
    return py.Str();
  }

  template <typename>
  friend struct ::tvm::tir::UnpackedInstTraits;
};

struct ReindexCacheReadTraits : public UnpackedInstTraits<ReindexCacheReadTraits> {
  static constexpr const char* kName = "ReindexCacheRead";
  static constexpr bool kIsPure = false;

 private:
  static constexpr size_t kNumInputs = 2;
  static constexpr size_t kNumAttrs = 2;
  static constexpr size_t kNumDecisions = 0;

  static BlockRV UnpackedApplyToSchedule(Schedule sch, BlockRV block, IndexMap index_map,
                                         Integer read_buffer_index, String storage_scope) {
    return sch->ReindexCacheRead(block, read_buffer_index->value, storage_scope, index_map);
  }

  static String UnpackedAsPython(Array<String> outputs, String block, IndexMap index_map,
                                 Integer read_buffer_index, String storage_scope) {
    PythonAPICall py("reindex_cache_read");
    py.Input("block", block);
    py.Input("read_buffer_index", read_buffer_index->value);
    py.Input("storage_scope", storage_scope);
    py.Input("index_map", index_map->ToPythonString());
    py.SingleOutput(outputs);
    return py.Str();
  }

  template <typename>
  friend struct ::tvm::tir::UnpackedInstTraits;
};

struct ReindexCacheWriteTraits : public UnpackedInstTraits<ReindexCacheWriteTraits> {
  static constexpr const char* kName = "ReindexCacheWrite";
  static constexpr bool kIsPure = false;

 private:
  static constexpr size_t kNumInputs = 2;
  static constexpr size_t kNumAttrs = 2;
  static constexpr size_t kNumDecisions = 0;

  static BlockRV UnpackedApplyToSchedule(Schedule sch, BlockRV block, IndexMap index_map,
                                         Integer write_buffer_index, String storage_scope) {
    return sch->ReindexCacheWrite(block, write_buffer_index->value, storage_scope, index_map);
  }

  static String UnpackedAsPython(Array<String> outputs, String block, IndexMap index_map,
                                 Integer write_buffer_index, String storage_scope) {
    PythonAPICall py("reindex_cache_write");
    py.Input("block", block);
    py.Input("write_buffer_index", write_buffer_index->value);
    py.Input("storage_scope", storage_scope);
    py.Input("index_map", index_map->ToPythonString());
    py.SingleOutput(outputs);
    return py.Str();
  }

  template <typename>
  friend struct ::tvm::tir::UnpackedInstTraits;
};

TVM_REGISTER_INST_KIND_TRAITS(CacheReadTraits);
TVM_REGISTER_INST_KIND_TRAITS(CacheWriteTraits);
TVM_REGISTER_INST_KIND_TRAITS(CacheInplaceTraits);
TVM_REGISTER_INST_KIND_TRAITS(ReIndexTraits);
TVM_REGISTER_INST_KIND_TRAITS(ReindexCacheReadTraits);
TVM_REGISTER_INST_KIND_TRAITS(ReindexCacheWriteTraits);

}  // namespace tir
}  // namespace tvm<|MERGE_RESOLUTION|>--- conflicted
+++ resolved
@@ -246,41 +246,11 @@
   for (const Range& axis_range : cache_region->region) {
     Var loop_var("ax" + std::to_string(loop_vars.size()), axis_range->extent.dtype());
     loop_vars.push_back(loop_var);
-<<<<<<< HEAD
-    iter_values.push_back(loop_var);
-=======
     iter_values.push_back(cache_full_region ? (axis_range->min + loop_var) : loop_var);
->>>>>>> 481ff869
   }
   // block variables
   Array<IterVar> block_vars;
   // block access region for read/write buffers
-<<<<<<< HEAD
-  Region read_access_region, write_access_region;
-  // indices used in block body
-  Array<PrimExpr> read_access_indices, write_access_indices;
-  // Create block vars, block's accessed region and accessing indices
-  for (const Range& axis_range : cache_region->region) {
-    Var var("v" + std::to_string(read_access_indices.size()), axis_range->extent.dtype());
-    block_vars.push_back(IterVar(
-        /*dom=*/Range::FromMinExtent(make_zero(axis_range->extent.dtype()), axis_range->extent),
-        /*var=*/var,
-        /*IterVarType=*/kDataPar));
-    if (cache_region->buffer.same_as(info->read_buffer)) {
-      // cache_read
-      read_access_indices.push_back(axis_range->min + var);
-      read_access_region.push_back(
-          Range::FromMinExtent(axis_range->min + var, make_const(var.dtype(), 1)));
-      write_access_indices.push_back(var);
-      write_access_region.push_back(Range::FromMinExtent(var, make_const(var.dtype(), 1)));
-    } else {
-      // cache_write
-      write_access_indices.push_back(axis_range->min + var);
-      write_access_region.push_back(
-          Range::FromMinExtent(axis_range->min + var, make_const(var.dtype(), 1)));
-      read_access_indices.push_back(var);
-      read_access_region.push_back(Range::FromMinExtent(var, make_const(var.dtype(), 1)));
-=======
   Region read_access_region;
   Region write_access_region;
   // indices used in block body
@@ -319,7 +289,6 @@
         read_access_indices.push_back(var);
         read_access_region.push_back(Range::FromMinExtent(var, make_const(var.dtype(), 1)));
       }
->>>>>>> 481ff869
     }
   }
 
@@ -886,35 +855,6 @@
   }
 
  private:
-<<<<<<< HEAD
-  explicit CacheReadRewriter(const StmtSRef& scope_sref, CacheStageInfo* info)
-      : scope_sref_(scope_sref), info_(info) {
-    auto update_region = [&](const Region& region, const Region& offset) -> Region {
-      arith::Analyzer ana;
-      ICHECK_EQ(region.size(), offset.size());
-      std::vector<Range> ret;
-      for (size_t i = 0; i < region.size(); ++i) {
-        ret.push_back(
-            Range::FromMinExtent(ana.Simplify(region[i]->min - offset[i]->min), region[i]->extent));
-      }
-      return ret;
-    };
-
-    update_access_regions = [&](Array<BufferRegion> regions) {
-      std::vector<BufferRegion> ret;
-      for (const BufferRegion& region : regions) {
-        if (region->buffer.same_as(info_->read_buffer)) {
-          ret.push_back(BufferRegion(info_->write_buffer,
-                                     update_region(region->region, info_->cache_region->region)));
-        } else {
-          ret.push_back(region);
-        }
-      }
-      return ret;
-    };
-    update_match_buffers = [&](Array<MatchBufferRegion> match_buffers) {
-      std::vector<MatchBufferRegion> ret;
-=======
   explicit CacheReadRewriter(const StmtSRef& scope_sref, CacheStageInfo* info,
                              bool cache_full_region = true)
       : scope_sref_(scope_sref), info_(info), cache_full_region_(cache_full_region) {
@@ -950,7 +890,6 @@
       }
 
       Array<MatchBufferRegion> ret;
->>>>>>> 481ff869
       for (const MatchBufferRegion& match_buffer : match_buffers) {
         if (match_buffer->source->buffer.same_as(info_->read_buffer)) {
           ret.push_back(MatchBufferRegion(
@@ -1034,16 +973,9 @@
   }
 
   Array<PrimExpr> RewriteIndices(const Array<PrimExpr>& indices) {
-<<<<<<< HEAD
-    arith::Analyzer ana;
-    std::vector<PrimExpr> ret;
-    for (size_t i = 0; i < indices.size(); ++i) {
-      ret.push_back(ana.Simplify(indices[i] - info_->cache_region->region[i]->min));
-=======
     std::vector<PrimExpr> ret;
     for (size_t i = 0; i < indices.size(); ++i) {
       ret.push_back(ana_.Simplify(indices[i] - info_->cache_region->region[i]->min));
->>>>>>> 481ff869
     }
     return ret;
   }
@@ -1052,13 +984,9 @@
     if (load->buffer.same_as(info_->read_buffer) && current_block_consumes) {
       ObjectPtr<BufferLoadNode> n = make_object<BufferLoadNode>(*load);
       n->buffer = info_->write_buffer;
-<<<<<<< HEAD
-      n->indices = std::move(RewriteIndices(load->indices));
-=======
       if (!cache_full_region_) {
         n->indices = std::move(RewriteIndices(load->indices));
       }
->>>>>>> 481ff869
       return PrimExpr(n);
     }
     return ExprMutator::VisitExpr_(load);
@@ -1181,17 +1109,6 @@
 
  private:
   explicit CacheWriteRewriter(const StmtSRef& scope_sref, const StmtSRef& writer_block_sref,
-<<<<<<< HEAD
-                              CacheStageInfo* info)
-      : scope_sref_(scope_sref), writer_block_sref_(writer_block_sref), info_(info) {
-    auto update_region = [&](const Region& region, const Region& offset) -> Region {
-      arith::Analyzer ana;
-      ICHECK_EQ(region.size(), offset.size());
-      std::vector<Range> ret;
-      for (size_t i = 0; i < region.size(); ++i) {
-        ret.push_back(
-            Range::FromMinExtent(ana.Simplify(region[i]->min - offset[i]->min), region[i]->extent));
-=======
                               CacheStageInfo* info, bool cache_full_region = true)
       : scope_sref_(scope_sref),
         writer_block_sref_(writer_block_sref),
@@ -1203,22 +1120,16 @@
       for (size_t i = 0; i < region.size(); ++i) {
         ret.push_back(Range::FromMinExtent(ana_.Simplify(region[i]->min - offset[i]->min),
                                            region[i]->extent));
->>>>>>> 481ff869
       }
       return ret;
     };
 
-<<<<<<< HEAD
-    update_access_regions = [&](Array<BufferRegion> regions) {
-      std::vector<BufferRegion> ret;
-=======
     update_access_regions = [this, update_region](Array<BufferRegion> regions) {
       if (cache_full_region_) {
         return ReplaceBuffer(regions, info_->write_buffer, info_->read_buffer);
       }
 
       Array<BufferRegion> ret;
->>>>>>> 481ff869
       for (const BufferRegion& region : regions) {
         if (region->buffer.same_as(info_->write_buffer)) {
           ret.push_back(BufferRegion(info_->read_buffer,
@@ -1229,17 +1140,12 @@
       }
       return ret;
     };
-<<<<<<< HEAD
-    update_match_buffers = [&](Array<MatchBufferRegion> match_buffers) {
-      std::vector<MatchBufferRegion> ret;
-=======
     update_match_buffers = [this, update_region](Array<MatchBufferRegion> match_buffers) {
       if (cache_full_region_) {
         return ReplaceBuffer(match_buffers, info_->write_buffer, info_->read_buffer);
       }
 
       Array<MatchBufferRegion> ret;
->>>>>>> 481ff869
       for (const MatchBufferRegion& match_buffer : match_buffers) {
         if (match_buffer->source->buffer.same_as(info_->write_buffer)) {
           ret.push_back(MatchBufferRegion(
@@ -1337,16 +1243,9 @@
   }
 
   Array<PrimExpr> RewriteIndices(const Array<PrimExpr>& indices) {
-<<<<<<< HEAD
-    arith::Analyzer ana;
-    std::vector<PrimExpr> ret;
-    for (size_t i = 0; i < indices.size(); ++i) {
-      ret.push_back(ana.Simplify(indices[i] - info_->cache_region->region[i]->min));
-=======
     std::vector<PrimExpr> ret;
     for (size_t i = 0; i < indices.size(); ++i) {
       ret.push_back(ana_.Simplify(indices[i] - info_->cache_region->region[i]->min));
->>>>>>> 481ff869
     }
     return ret;
   }
@@ -1356,13 +1255,9 @@
     if (stmt->buffer.same_as(info_->write_buffer)) {
       auto n = CopyOnWrite(stmt.get());
       n->buffer = info_->read_buffer;
-<<<<<<< HEAD
-      n->indices = std::move(RewriteIndices(n->indices));
-=======
       if (!cache_full_region_) {
         n->indices = std::move(RewriteIndices(n->indices));
       }
->>>>>>> 481ff869
       return Stmt(n);
     } else {
       return std::move(stmt);
@@ -1373,13 +1268,9 @@
     if (load->buffer.same_as(info_->write_buffer)) {
       ObjectPtr<BufferLoadNode> n = make_object<BufferLoadNode>(*load);
       n->buffer = info_->read_buffer;
-<<<<<<< HEAD
-      n->indices = std::move(RewriteIndices(n->indices));
-=======
       if (!cache_full_region_) {
         n->indices = std::move(RewriteIndices(n->indices));
       }
->>>>>>> 481ff869
       return PrimExpr(n);
     }
     return ExprMutator::VisitExpr_(load);
@@ -1841,21 +1732,6 @@
   }
 
   // Step 4. Making new cache stage block and rewrite readers.
-<<<<<<< HEAD
-  info.cache_region = cache_region;
-  info.write_buffer = WithScope(read_buffer, storage_scope);
-  auto* write_buffer = info.write_buffer.CopyOnWrite();
-  std::vector<PrimExpr> shape;
-  for (auto cache_range : info.cache_region->region) {
-    shape.push_back(cache_range->extent);
-  }
-  write_buffer->shape = std::move(shape);
-  info.alloc = info.write_buffer;
-
-  Block cache_read_stage = MakeCacheStage(/*cache_region=*/cache_region, /*info=*/&info,
-                                          /*storage_scope=*/storage_scope);
-  Stmt new_scope = CacheReadRewriter::Rewrite(/*scope_sref=*/scope_sref, /*info=*/&info);
-=======
   bool cache_full_region = info.loc_sref->StmtAs<BlockNode>() == nullptr ||
                            !AllConsumersUnderStmt(self, read_buffer, scope_sref, info.loc_sref);
   info.cache_region = cache_region;
@@ -1875,7 +1751,6 @@
                      /*storage_scope=*/storage_scope, /*cache_full_region=*/cache_full_region);
   Stmt new_scope = CacheReadRewriter::Rewrite(/*scope_sref=*/scope_sref, /*info=*/&info,
                                               /*cache_full_region=*/cache_full_region);
->>>>>>> 481ff869
 
   // Step 5. Replacing and updating flags.
   self->Replace(scope_sref, new_scope, info.block_reuse);
@@ -1933,16 +1808,6 @@
   BufferRegion cache_region =
       RelaxBufferRegion(self, region, block_sref, parent_sref, info.loc_sref);
 
-<<<<<<< HEAD
-  info.cache_region = cache_region;
-  info.read_buffer = WithScope(write_buffer, storage_scope);
-  auto* read_buffer = info.read_buffer.CopyOnWrite();
-  std::vector<PrimExpr> shape;
-  for (auto cache_range : info.cache_region->region) {
-    shape.push_back(cache_range->extent);
-  }
-  read_buffer->shape = std::move(shape);
-=======
   bool cache_full_region = info.loc_sref->StmtAs<BlockNode>() == nullptr ||
                            !AllConsumersUnderStmt(self, write_buffer, scope_sref, info.loc_sref);
   info.cache_region = cache_region;
@@ -1955,7 +1820,6 @@
     }
     read_buffer->shape = std::move(shape);
   }
->>>>>>> 481ff869
   info.alloc = info.read_buffer;
 
   // Step 5. Making new cache stage block and rewrite readers.
